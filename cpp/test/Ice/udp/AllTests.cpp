// **********************************************************************
//
// Copyright (c) 2003-2017 ZeroC, Inc. All rights reserved.
//
// This copy of Ice is licensed to you under the terms described in the
// ICE_LICENSE file included in this distribution.
//
// **********************************************************************

#include <Ice/Ice.h>
#include <TestCommon.h>
#include <Test.h>

using namespace std;
using namespace Ice;
using namespace Test;

class PingReplyI : public PingReply, public IceUtil::Monitor<IceUtil::Mutex>
{
public:

    virtual void
    reply(const Ice::Current&)
    {
        Lock sync(*this);
        ++_replies;
        notify();
    }

    void
    reset()
    {
         _replies = 0;
    }

    bool
    waitReply(int expectedReplies, const IceUtil::Time& timeout)
    {
        Lock sync(*this);
        IceUtil::Time end = IceUtil::Time::now() + timeout;
        while(_replies < expectedReplies)
        {
            IceUtil::Time delay = end - IceUtil::Time::now();
            if(delay > IceUtil::Time::seconds(0))
            {
                timedWait(delay);
            }
            else
            {
                break;
            }
        }
        return _replies == expectedReplies;
    }

private:

    int _replies;
};
ICE_DEFINE_PTR(PingReplyIPtr, PingReplyI);

void
allTests(const CommunicatorPtr& communicator)
{
    communicator->getProperties()->setProperty("ReplyAdapter.Endpoints", "udp");
    Ice::ObjectAdapterPtr adapter = communicator->createObjectAdapter("ReplyAdapter");
    PingReplyIPtr replyI = ICE_MAKE_SHARED(PingReplyI);
    PingReplyPrxPtr reply = ICE_UNCHECKED_CAST(PingReplyPrx, adapter->addWithUUID(replyI))->ice_datagram();
    adapter->activate();

    cout << "testing udp... " << flush;
    ObjectPrxPtr base = communicator->stringToProxy("test -d:" + getTestEndpoint(communicator, 0, "udp"));
    TestIntfPrxPtr obj = ICE_UNCHECKED_CAST(TestIntfPrx, base);

    int nRetry = 5;
    bool ret;
    while(nRetry-- > 0)
    {
        replyI->reset();
        obj->ping(reply);
        obj->ping(reply);
        obj->ping(reply);
        ret = replyI->waitReply(3, IceUtil::Time::seconds(2));
        if(ret)
        {
            break; // Success
        }

        // If the 3 datagrams were not received within the 2 seconds, we try again to
        // receive 3 new datagrams using a new object. We give up after 5 retries.
<<<<<<< HEAD
        replyI = ICE_MAKE_SHARED(PingReplyI);
        reply = ICE_UNCHECKED_CAST(PingReplyPrx, adapter->addWithUUID(replyI))->ice_datagram();
=======
        replyI = new PingReplyI;
        reply = PingReplyPrx::uncheckedCast(adapter->addWithUUID(replyI))->ice_datagram();
>>>>>>> 5c040fcc
    }
    test(ret);

    if(communicator->getProperties()->getPropertyAsInt("Ice.Override.Compress") == 0)
    {
        //
        // Only run this test if compression is disabled, the test expect fixed message size
        // to be sent over the wire.
        //

        Test::ByteSeq seq;
        try
        {
            seq.resize(1024);
            while(true)
            {
                seq.resize(seq.size() * 2 + 10);
                replyI->reset();
                obj->sendByteSeq(seq, reply);
                replyI->waitReply(1, IceUtil::Time::seconds(10));
            }
        }
        catch(const DatagramLimitException&)
        {
            test(seq.size() > 16384);
        }
        obj->ice_getConnection()->close(ICE_SCOPED_ENUM(ConnectionClose, GracefullyWithWait));
        communicator->getProperties()->setProperty("Ice.UDP.SndSize", "64000");
        seq.resize(50000);
        try
        {
            replyI->reset();
            obj->sendByteSeq(seq, reply);
            test(!replyI->waitReply(1, IceUtil::Time::milliSeconds(500)));
        }
        catch(const Ice::LocalException& ex)
        {
            cerr << ex << endl;
            test(false);
        }
    }

    cout << "ok" << endl;

    ostringstream endpoint;
    if(communicator->getProperties()->getProperty("Ice.IPv6") == "1")
    {
        endpoint << "udp -h \"ff15::1:1\" -p " << getTestPort(communicator->getProperties(), 10);
#ifdef __APPLE__
        endpoint << " --interface \"::1\"";
#endif
    }
    else
    {
        endpoint << "udp -h 239.255.1.1 -p " << getTestPort(communicator->getProperties(), 10);
    }
    base = communicator->stringToProxy("test -d:" + endpoint.str());
    TestIntfPrxPtr objMcast = ICE_UNCHECKED_CAST(TestIntfPrx, base);
#if (!defined(__APPLE__) || (defined(__APPLE__) && !TARGET_OS_IPHONE))
    cout << "testing udp multicast... " << flush;

    nRetry = 5;
    while(nRetry-- > 0)
    {
        replyI->reset();
        objMcast->ping(reply);
        ret = replyI->waitReply(5, IceUtil::Time::seconds(2));
        if(ret)
        {
            break; // Success
        }
        replyI = ICE_MAKE_SHARED(PingReplyI);
        reply = ICE_UNCHECKED_CAST(PingReplyPrx, adapter->addWithUUID(replyI))->ice_datagram();
    }
    if(!ret)
    {
        cout << "failed (is a firewall enabled?)" << endl;
    }
    else
    {
        cout << "ok" << endl;
    }
#endif

    cout << "testing udp bi-dir connection... " << flush;
    obj->ice_getConnection()->setAdapter(adapter);
    objMcast->ice_getConnection()->setAdapter(adapter);
    nRetry = 5;
    while(nRetry-- > 0)
    {
        replyI->reset();
        obj->pingBiDir(reply->ice_getIdentity());
        obj->pingBiDir(reply->ice_getIdentity());
        obj->pingBiDir(reply->ice_getIdentity());
        ret = replyI->waitReply(3, IceUtil::Time::seconds(2));
        if(ret)
        {
            break; // Success
        }

        // If the 3 datagrams were not received within the 2 seconds, we try again to
        // receive 3 new datagrams using a new object. We give up after 5 retries.
<<<<<<< HEAD
        replyI = ICE_MAKE_SHARED(PingReplyI);
        reply = ICE_UNCHECKED_CAST(PingReplyPrx, adapter->addWithUUID(replyI))->ice_datagram();
=======
        replyI = new PingReplyI;
        reply = PingReplyPrx::uncheckedCast(adapter->addWithUUID(replyI))->ice_datagram();
>>>>>>> 5c040fcc
    }
    test(ret);
    cout << "ok" << endl;

    //
    // Sending the replies back on the multicast UDP connection doesn't work for most
    // platform (it works for macOS Leopard but not Snow Leopard, doesn't work on SLES,
    // Windows...). For Windows, see UdpTransceiver constructor for the details. So
    // we don't run this test.
    //
//     cout << "testing udp bi-dir connection... " << flush;
//     nRetry = 5;
//     while(nRetry-- > 0)
//     {
//         replyI->reset();
//         objMcast->pingBiDir(reply->ice_getIdentity());
//         ret = replyI->waitReply(5, IceUtil::Time::seconds(2));
//         if(ret)
//         {
//             break; // Success
//         }
//         replyI = new PingReplyI;
//         reply = PingReplyPrx::uncheckedCast(adapter->addWithUUID(replyI))->ice_datagram();
//     }
//     if(!ret)
//     {
//         cout << "failed (is a firewall enabled?)" << endl;
//     }
//     else
//     {
//         cout << "ok" << endl;
//     }
}<|MERGE_RESOLUTION|>--- conflicted
+++ resolved
@@ -88,13 +88,8 @@
 
         // If the 3 datagrams were not received within the 2 seconds, we try again to
         // receive 3 new datagrams using a new object. We give up after 5 retries.
-<<<<<<< HEAD
         replyI = ICE_MAKE_SHARED(PingReplyI);
         reply = ICE_UNCHECKED_CAST(PingReplyPrx, adapter->addWithUUID(replyI))->ice_datagram();
-=======
-        replyI = new PingReplyI;
-        reply = PingReplyPrx::uncheckedCast(adapter->addWithUUID(replyI))->ice_datagram();
->>>>>>> 5c040fcc
     }
     test(ret);
 
@@ -197,13 +192,8 @@
 
         // If the 3 datagrams were not received within the 2 seconds, we try again to
         // receive 3 new datagrams using a new object. We give up after 5 retries.
-<<<<<<< HEAD
         replyI = ICE_MAKE_SHARED(PingReplyI);
         reply = ICE_UNCHECKED_CAST(PingReplyPrx, adapter->addWithUUID(replyI))->ice_datagram();
-=======
-        replyI = new PingReplyI;
-        reply = PingReplyPrx::uncheckedCast(adapter->addWithUUID(replyI))->ice_datagram();
->>>>>>> 5c040fcc
     }
     test(ret);
     cout << "ok" << endl;
