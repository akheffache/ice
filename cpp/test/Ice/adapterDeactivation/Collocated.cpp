// **********************************************************************
//
// Copyright (c) 2003-2015 ZeroC, Inc. All rights reserved.
//
// This copy of Ice is licensed to you under the terms described in the
// ICE_LICENSE file included in this distribution.
//
// **********************************************************************

#include <Ice/Application.h>
#include <ServantLocatorI.h>
#include <TestCommon.h>
#include <Test.h>

DEFINE_TEST("collocated")

using namespace std;
using namespace Ice;
using namespace Test;

int
run(int, char**, const Ice::CommunicatorPtr& communicator)
{
<<<<<<< HEAD
    communicator->getProperties()->setProperty("TestAdapter.Endpoints", getTestEndpoint(communicator, 0));
=======
    communicator->getProperties()->setProperty("TestAdapter.Endpoints", "default -p 12010");

    //
    // 2 threads are necessary to dispatch the collocated transient() call with AMI
    //
    communicator->getProperties()->setProperty("TestAdapter.ThreadPool.Size", "2");

>>>>>>> 22403a2a
    Ice::ObjectAdapterPtr adapter = communicator->createObjectAdapter("TestAdapter");
    ServantLocatorPtr locator = ICE_MAKE_SHARED(ServantLocatorI);
    adapter->addServantLocator(locator, "");

    TestIntfPrxPtr allTests(const CommunicatorPtr&);
    allTests(communicator);

    adapter->waitForDeactivate();
    return EXIT_SUCCESS;
}

int
main(int argc, char* argv[])
{
#ifdef ICE_STATIC_LIBS
    Ice::registerIceSSL();
#endif

    try
    {
        Ice::CommunicatorHolder ich = Ice::initialize(argc, argv);
        return run(argc, argv, ich.communicator());
    }
    catch(const Ice::Exception& ex)
    {
        cerr << ex << endl;
        return  EXIT_FAILURE;
    }
}<|MERGE_RESOLUTION|>--- conflicted
+++ resolved
@@ -21,17 +21,13 @@
 int
 run(int, char**, const Ice::CommunicatorPtr& communicator)
 {
-<<<<<<< HEAD
     communicator->getProperties()->setProperty("TestAdapter.Endpoints", getTestEndpoint(communicator, 0));
-=======
-    communicator->getProperties()->setProperty("TestAdapter.Endpoints", "default -p 12010");
 
     //
     // 2 threads are necessary to dispatch the collocated transient() call with AMI
     //
     communicator->getProperties()->setProperty("TestAdapter.ThreadPool.Size", "2");
 
->>>>>>> 22403a2a
     Ice::ObjectAdapterPtr adapter = communicator->createObjectAdapter("TestAdapter");
     ServantLocatorPtr locator = ICE_MAKE_SHARED(ServantLocatorI);
     adapter->addServantLocator(locator, "");
