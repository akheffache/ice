# **********************************************************************
#
# Copyright (c) 2003-2015 ZeroC, Inc. All rights reserved.
#
# This copy of Ice is licensed to you under the terms described in the
# ICE_LICENSE file included in this distribution.
#
# **********************************************************************

top_srcdir	= ..\..\..

!if "$(WINRT)" != "yes"
NAME_PREFIX	=
EXT		= .exe
OBJDIR		= .
!else
NAME_PREFIX	= Ice_objects_
EXT		= .dll
OBJDIR		= winrt
!endif

CLIENT		= $(NAME_PREFIX)client
SERVER		= $(NAME_PREFIX)server
COLLOCATED	= $(NAME_PREFIX)collocated
TESTLIBNAME	= libTestDerived.lib

TARGETS		= $(CLIENT)$(EXT) $(SERVER)$(EXT) $(COLLOCATED)$(EXT) $(TESTLIBNAME)

SLICE_OBJS	= $(OBJDIR)\Test.obj \
		  $(OBJDIR)\Derived.obj \
		  $(OBJDIR)\DerivedEx.obj

COBJS		= $(OBJDIR)\TestI.obj \
		  $(OBJDIR)\Client.obj \
		  $(OBJDIR)\AllTests.obj

SOBJS		= $(SLICE_OBJS) \
		  $(OBJDIR)\TestI.obj \
		  $(OBJDIR)\TestIntfI.obj \
		  $(OBJDIR)\Server.obj

COLOBJS		= $(SLICE_OBJS) \
		  $(OBJDIR)\TestI.obj \
		  $(OBJDIR)\TestIntfI.obj \
		  $(OBJDIR)\Collocated.obj \
		  $(OBJDIR)\AllTests.obj

OBJS		= $(COBJS) \
		  $(SOBJS) \
		  $(COLOBJS)

!include $(top_srcdir)/config/Make.rules.mak

CPPFLAGS	= -I. -I../../include $(CPPFLAGS) -DWIN32_LEAN_AND_MEAN
<<<<<<< HEAD
LINKWITH	= testcommon$(LIBSUFFIX).lib $(LIBS)
=======
SLICE2CPPFLAGS	= -I. $(SLICE2CPPFLAGS)
>>>>>>> ba39ff67

!if "$(GENERATE_PDB)" == "yes"
CPDBFLAGS        = /pdb:$(CLIENT).pdb
SPDBFLAGS        = /pdb:$(SERVER).pdb
COPDBFLAGS       = /pdb:$(COLLOCATED).pdb
!endif

<<<<<<< HEAD
$(CLIENT)$(EXT): $(COBJS)
	$(LINK) $(LD_TESTFLAGS) $(CPDBFLAGS) $(COBJS) $(PREOUT)$@ $(PRELIBS)$(LINKWITH)
=======
$(TESTLIBNAME): $(SLICE_OBJS)
	$(AR) $(ARFLAGS) $(SLICE_OBJS) /out:$(TESTLIBNAME)

$(CLIENT)$(EXT): $(COBJS) $(TESTLIBNAME)
	$(LINK) $(LD_TESTFLAGS) $(CPDBFLAGS) $(COBJS) $(PREOUT)$@ $(PRELIBS)$(LIBS) libTestDerived.lib
>>>>>>> ba39ff67
	@if exist $@.manifest echo ^ ^ ^ Embedding manifest using $(MT) && \
	    $(MT) -nologo -manifest $@.manifest -outputresource:$@;#1 && del /q $@.manifest

$(SERVER)$(EXT): $(SOBJS)
	$(LINK) $(LD_TESTFLAGS) $(SPDBFLAGS) $(SOBJS) $(PREOUT)$@ $(PRELIBS)$(LINKWITH)
	@if exist $@.manifest echo ^ ^ ^ Embedding manifest using $(MT) && \
	    $(MT) -nologo -manifest $@.manifest -outputresource:$@;#1 && del /q $@.manifest

$(COLLOCATED)$(EXT): $(COLOBJS)
	$(LINK) $(LD_TESTFLAGS) $(COPDBFLAGS) $(COLOBJS) $(PREOUT)$@ $(PRELIBS)$(LINKWITH)
	@if exist $@.manifest echo ^ ^ ^ Embedding manifest using $(MT) && \
	    $(MT) -nologo -manifest $@.manifest -outputresource:$@;#1 && del /q $@.manifest

clean::
	del /q Test.cpp Test.h
	del /q Derived.cpp Derived.h
	del /q DerivedEx.cpp DerivedEx.h<|MERGE_RESOLUTION|>--- conflicted
+++ resolved
@@ -52,11 +52,8 @@
 !include $(top_srcdir)/config/Make.rules.mak
 
 CPPFLAGS	= -I. -I../../include $(CPPFLAGS) -DWIN32_LEAN_AND_MEAN
-<<<<<<< HEAD
 LINKWITH	= testcommon$(LIBSUFFIX).lib $(LIBS)
-=======
 SLICE2CPPFLAGS	= -I. $(SLICE2CPPFLAGS)
->>>>>>> ba39ff67
 
 !if "$(GENERATE_PDB)" == "yes"
 CPDBFLAGS        = /pdb:$(CLIENT).pdb
@@ -64,18 +61,13 @@
 COPDBFLAGS       = /pdb:$(COLLOCATED).pdb
 !endif
 
-<<<<<<< HEAD
-$(CLIENT)$(EXT): $(COBJS)
-	$(LINK) $(LD_TESTFLAGS) $(CPDBFLAGS) $(COBJS) $(PREOUT)$@ $(PRELIBS)$(LINKWITH)
-=======
+$(CLIENT)$(EXT): $(COBJS) $(TESTLIBNAME)
+	$(LINK) $(LD_TESTFLAGS) $(CPDBFLAGS) $(COBJS) $(PREOUT)$@ $(PRELIBS)$(LINKWITH) libTestDerived.lib
+	@if exist $@.manifest echo ^ ^ ^ Embedding manifest using $(MT) && \
+	    $(MT) -nologo -manifest $@.manifest -outputresource:$@;#1 && del /q $@.manifest
+
 $(TESTLIBNAME): $(SLICE_OBJS)
 	$(AR) $(ARFLAGS) $(SLICE_OBJS) /out:$(TESTLIBNAME)
-
-$(CLIENT)$(EXT): $(COBJS) $(TESTLIBNAME)
-	$(LINK) $(LD_TESTFLAGS) $(CPDBFLAGS) $(COBJS) $(PREOUT)$@ $(PRELIBS)$(LIBS) libTestDerived.lib
->>>>>>> ba39ff67
-	@if exist $@.manifest echo ^ ^ ^ Embedding manifest using $(MT) && \
-	    $(MT) -nologo -manifest $@.manifest -outputresource:$@;#1 && del /q $@.manifest
 
 $(SERVER)$(EXT): $(SOBJS)
 	$(LINK) $(LD_TESTFLAGS) $(SPDBFLAGS) $(SOBJS) $(PREOUT)$@ $(PRELIBS)$(LINKWITH)
