// **********************************************************************
//
// Copyright (c) 2003-2012 ZeroC, Inc. All rights reserved.
//
// This copy of Ice is licensed to you under the terms described in the
// ICE_LICENSE file included in this distribution.
//
// **********************************************************************

#ifndef ICE_UDP_CONNECTOR_H
#define ICE_UDP_CONNECTOR_H

#include <Ice/TransceiverF.h>
#include <Ice/InstanceF.h>
#include <Ice/Connector.h>
#include <Ice/Protocol.h>
#include <Ice/Network.h>

namespace IceInternal
{

class UdpConnector : public Connector
{
public:
    
    virtual TransceiverPtr connect();

    virtual Ice::Short type() const;
    virtual std::string toString() const;

    virtual bool operator==(const Connector&) const;
    virtual bool operator!=(const Connector&) const;
    virtual bool operator<(const Connector&) const;

private:
    
<<<<<<< HEAD
    UdpConnector(const InstancePtr&, const struct sockaddr_storage&, const std::string&, int, 
                 const Ice::ProtocolVersion&, const Ice::EncodingVersion&, const std::string&);
=======
    UdpConnector(const InstancePtr&, const Address&, const std::string&, int, Ice::Byte, Ice::Byte, Ice::Byte,
                 Ice::Byte, const std::string&);
>>>>>>> 70802b63
    virtual ~UdpConnector();
    friend class UdpEndpointI;

    const InstancePtr _instance;
    const Address _addr;
    const std::string _mcastInterface;
    const int _mcastTtl;
    const Ice::ProtocolVersion _protocol;
    const Ice::EncodingVersion _encoding;
    const std::string _connectionId;
};

}
#endif<|MERGE_RESOLUTION|>--- conflicted
+++ resolved
@@ -34,13 +34,9 @@
 
 private:
     
-<<<<<<< HEAD
-    UdpConnector(const InstancePtr&, const struct sockaddr_storage&, const std::string&, int, 
+    UdpConnector(const InstancePtr&, const Address&, const std::string&, int, 
                  const Ice::ProtocolVersion&, const Ice::EncodingVersion&, const std::string&);
-=======
-    UdpConnector(const InstancePtr&, const Address&, const std::string&, int, Ice::Byte, Ice::Byte, Ice::Byte,
-                 Ice::Byte, const std::string&);
->>>>>>> 70802b63
+
     virtual ~UdpConnector();
     friend class UdpEndpointI;
 
