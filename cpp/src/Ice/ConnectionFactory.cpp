// **********************************************************************
//
// Copyright (c) 2003-2012 ZeroC, Inc. All rights reserved.
//
// This copy of Ice is licensed to you under the terms described in the
// ICE_LICENSE file included in this distribution.
//
// **********************************************************************

#include <Ice/ConnectionFactory.h>
#include <Ice/ConnectionI.h>
#include <Ice/Instance.h>
#include <Ice/LoggerUtil.h>
#include <Ice/TraceLevels.h>
#include <Ice/DefaultsAndOverrides.h>
#include <Ice/Properties.h>
#include <Ice/Transceiver.h>
#include <Ice/Connector.h>
#include <Ice/Acceptor.h>
#include <Ice/ThreadPool.h>
#include <Ice/ObjectAdapterI.h> // For getThreadPool().
#include <Ice/Reference.h>
#include <Ice/EndpointI.h>
#include <Ice/RouterInfo.h>
#include <Ice/LocalException.h>
#include <Ice/Functional.h>
#include <Ice/Observer.h>
#include <IceUtil/Random.h>
#include <iterator>

using namespace std;
using namespace Ice;
using namespace Ice::Instrumentation;
using namespace IceInternal;

IceUtil::Shared* IceInternal::upCast(OutgoingConnectionFactory* p) { return p; }
IceUtil::Shared* IceInternal::upCast(IncomingConnectionFactory* p) { return p; }

namespace
{

struct RandomNumberGenerator : public std::unary_function<ptrdiff_t, ptrdiff_t>
{
    ptrdiff_t operator()(ptrdiff_t d)
    {
        return IceUtilInternal::random(static_cast<int>(d));
    }
};

template <typename K, typename V> void
remove(multimap<K, V>& m, K k, V v)
{
    pair<typename multimap<K, V>::iterator, typename multimap<K, V>::iterator> pr = m.equal_range(k);
    assert(pr.first != pr.second);
    for(typename multimap<K, V>::iterator q = pr.first; q != pr.second; ++q)
    {
        if(q->second.get() == v.get())
        {
            m.erase(q);
            return;
        }
    }
    assert(false); // Nothing was removed which is an error.
}

template <typename K, typename V> ::IceInternal::Handle<V>
find(const multimap<K,::IceInternal::Handle<V> >& m, 
     K k, 
     const ::IceUtilInternal::ConstMemFun<bool, V, ::IceInternal::Handle<V> >& predicate)
{
    pair<typename multimap<K, ::IceInternal::Handle<V> >::const_iterator, 
         typename multimap<K, ::IceInternal::Handle<V> >::const_iterator> pr = m.equal_range(k);
    for(typename multimap<K, ::IceInternal::Handle<V> >::const_iterator q = pr.first; q != pr.second; ++q)
    {
        if(predicate(q->second))
        {
            return q->second;
        }
    }
    return IceInternal::Handle<V>();
}

}

bool
IceInternal::OutgoingConnectionFactory::ConnectorInfo::operator==(const ConnectorInfo& other) const
{
    return connector == other.connector;
}

void
IceInternal::OutgoingConnectionFactory::destroy()
{
    IceUtil::Monitor<IceUtil::Mutex>::Lock sync(*this);

    if(_destroyed)
    {
        return;
    }
    
    for_each(_connections.begin(), _connections.end(),
             bind2nd(Ice::secondVoidMemFun1<const ConnectorPtr, ConnectionI, ConnectionI::DestructionReason>
                     (&ConnectionI::destroy), ConnectionI::CommunicatorDestroyed));

    _destroyed = true;
    _communicator = 0;
    notifyAll();
}

void
IceInternal::OutgoingConnectionFactory::updateConnectionObservers()
{
    IceUtil::Monitor<IceUtil::Mutex>::Lock sync(*this);
    for_each(_connections.begin(), _connections.end(),
             Ice::secondVoidMemFun<const ConnectorPtr, ConnectionI>(&ConnectionI::updateObserver));
}

void
IceInternal::OutgoingConnectionFactory::waitUntilFinished()
{
    multimap<ConnectorPtr, ConnectionIPtr> connections;

    {
        IceUtil::Monitor<IceUtil::Mutex>::Lock sync(*this);
        
        //
        // First we wait until the factory is destroyed. We also wait
        // until there are no pending connections anymore. Only then
        // we can be sure the _connections contains all connections.
        //
        while(!_destroyed || !_pending.empty() || _pendingConnectCount > 0)
        {
            wait();
        }

        //
        // We want to wait until all connections are finished outside the
        // thread synchronization.
        //
        connections = _connections;
    }

    for_each(connections.begin(), connections.end(),
             Ice::secondVoidMemFun<const ConnectorPtr, ConnectionI>(&ConnectionI::waitUntilFinished));

    {
        IceUtil::Monitor<IceUtil::Mutex>::Lock sync(*this);
        // Ensure all the connections are finished and reapable at this point.
        vector<Ice::ConnectionIPtr> cons;
        _reaper->swapConnections(cons);
        assert(cons.size() == _connections.size());
        cons.clear();
        _connections.clear();
        _connectionsByEndpoint.clear();
    }
}

ConnectionIPtr
IceInternal::OutgoingConnectionFactory::create(const vector<EndpointIPtr>& endpts, bool hasMore,
                                               Ice::EndpointSelectionType selType, bool& compress)
{
    assert(!endpts.empty());
    
    //
    // Apply the overrides.
    //
    vector<EndpointIPtr> endpoints = applyOverrides(endpts);

    //
    // Try to find a connection to one of the given endpoints.
    // 
    Ice::ConnectionIPtr connection = findConnection(endpoints, compress);
    if(connection)
    {
        return connection;
    }

    auto_ptr<Ice::LocalException> exception;

    //
    // If we didn't find a connection with the endpoints, we create the connectors
    // for the endpoints.
    //
    vector<ConnectorInfo> connectors;
    for(vector<EndpointIPtr>::const_iterator p = endpoints.begin(); p != endpoints.end(); ++p)
    {
        //
        // Create connectors for the endpoint.
        //
        try
        {
            vector<ConnectorPtr> cons = (*p)->connectors();
            assert(!cons.empty());
            
            if(selType == Random)
            {
                RandomNumberGenerator rng;
                random_shuffle(cons.begin(), cons.end(), rng);
            }
            
            for(vector<ConnectorPtr>::const_iterator r = cons.begin(); r != cons.end(); ++r)
            {
                assert(*r);
                connectors.push_back(ConnectorInfo(*r, *p));
            }
        }
        catch(const Ice::LocalException& ex)
        {
            exception.reset(ex.ice_clone());
            handleException(ex, hasMore || p != endpoints.end() - 1);
        }
    }

    if(connectors.empty())
    {
        assert(exception.get());
        exception->ice_throw();
    }
    
    //
    // Try to get a connection to one of the connectors. A null result indicates that no
    // connection was found and that we should try to establish the connection (and that
    // the connectors were added to _pending to prevent other threads from establishing
    // the connection).
    //
    connection = getConnection(connectors, 0, compress);
    if(connection)
    {
        return connection;
    }

    //
    // Try to establish the connection to the connectors.
    //
    DefaultsAndOverridesPtr defaultsAndOverrides = _instance->defaultsAndOverrides();
    const CommunicatorObserverPtr& obsv = _instance->initializationData().observer;
    vector<ConnectorInfo>::const_iterator q;
    for(q = connectors.begin(); q != connectors.end(); ++q)
    {
        ObserverPtr observer;
        if(obsv)
        {
            observer = obsv->getConnectionEstablishmentObserver(q->endpoint->getInfo(), q->connector->toString());
            if(observer)
            {
                observer->attach();
            }
        }

        try
        {
            connection = createConnection(q->connector->connect(), *q);
            connection->start(0);

            if(observer)
            {
                observer->detach();
            }

            if(defaultsAndOverrides->overrideCompress)
            {
                compress = defaultsAndOverrides->overrideCompressValue;
            }
            else
            {
                compress = q->endpoint->compress();
            }

            connection->activate();
            break;
        }
        catch(const Ice::CommunicatorDestroyedException& ex)
        {
<<<<<<< HEAD
            if(observer)
            {
                observer->failed(ex.ice_name());
                observer->detach();
            }
            exception.reset(dynamic_cast<Ice::LocalException*>(ex.ice_clone()));
=======
            exception.reset(ex.ice_clone());
>>>>>>> ae6e6377
            handleConnectionException(*exception.get(), hasMore || q != connectors.end() - 1);
            connection = 0;
            break; // No need to continue
        }
        catch(const Ice::LocalException& ex)
        {
<<<<<<< HEAD
            if(observer)
            {
                observer->failed(ex.ice_name());
                observer->detach();
            }
            exception.reset(dynamic_cast<Ice::LocalException*>(ex.ice_clone()));
=======
            exception.reset(ex.ice_clone());
>>>>>>> ae6e6377
            handleConnectionException(*exception.get(), hasMore || q != connectors.end() - 1);
            connection = 0;
        }
    }

    //
    // Finish creating the connection (this removes the connectors from the _pending
    // list and notifies any waiting threads).
    //
    if(connection)
    {
        finishGetConnection(connectors, *q, connection, 0);
    }
    else
    {
        finishGetConnection(connectors, *exception.get(), 0);
    }

    if(!connection)
    {
        assert(exception.get());
        exception->ice_throw();
    }

    return connection;
}

void
IceInternal::OutgoingConnectionFactory::create(const vector<EndpointIPtr>& endpts, bool hasMore,
                                               Ice::EndpointSelectionType selType, 
                                               const CreateConnectionCallbackPtr& callback)
{
    assert(!endpts.empty());

    //
    // Apply the overrides.
    //
    vector<EndpointIPtr> endpoints = applyOverrides(endpts);

    //
    // Try to find a connection to one of the given endpoints.
    // 
    try
    {
        bool compress;
        Ice::ConnectionIPtr connection = findConnection(endpoints, compress);
        if(connection)
        {
            callback->setConnection(connection, compress);
            return;
        }
    }
    catch(const Ice::LocalException& ex)
    {
        callback->setException(ex);
        return;
    }
    
    ConnectCallbackPtr cb = new ConnectCallback(this, endpoints, hasMore, callback, selType);
    cb->getConnectors();
}

void
IceInternal::OutgoingConnectionFactory::setRouterInfo(const RouterInfoPtr& routerInfo)
{
    IceUtil::Monitor<IceUtil::Mutex>::Lock sync(*this);

    if(_destroyed)
    {
        throw CommunicatorDestroyedException(__FILE__, __LINE__);
    }

    assert(routerInfo);

    //
    // Search for connections to the router's client proxy endpoints,
    // and update the object adapter for such connections, so that
    // callbacks from the router can be received over such
    // connections.
    //
    ObjectAdapterPtr adapter = routerInfo->getAdapter();
    vector<EndpointIPtr> endpoints = routerInfo->getClientEndpoints();
    vector<EndpointIPtr>::const_iterator p;
    for(p = endpoints.begin(); p != endpoints.end(); ++p)
    {
        EndpointIPtr endpoint = *p;

        //
        // Modify endpoints with overrides.
        //
        if(_instance->defaultsAndOverrides()->overrideTimeout)
        {
            endpoint = endpoint->timeout(_instance->defaultsAndOverrides()->overrideTimeoutValue);
        }

        //
        // The Connection object does not take the compression flag of
        // endpoints into account, but instead gets the information
        // about whether messages should be compressed or not from
        // other sources. In order to allow connection sharing for
        // endpoints that differ in the value of the compression flag
        // only, we always set the compression flag to false here in
        // this connection factory.
        //
        endpoint = endpoint->compress(false);

        multimap<ConnectorPtr, ConnectionIPtr>::const_iterator q;
        for(q = _connections.begin(); q != _connections.end(); ++q)
        {
            if(q->second->endpoint() == endpoint)
            {
                q->second->setAdapter(adapter);
            }
        }
    }
}

void
IceInternal::OutgoingConnectionFactory::removeAdapter(const ObjectAdapterPtr& adapter)
{
    IceUtil::Monitor<IceUtil::Mutex>::Lock sync(*this);
    
    if(_destroyed)
    {
        return;
    }
    
    for(multimap<ConnectorPtr, ConnectionIPtr>::const_iterator p = _connections.begin(); p != _connections.end(); ++p)
    {
        if(p->second->getAdapter() == adapter)
        {
            p->second->setAdapter(0);
        }
    }
}

void
IceInternal::OutgoingConnectionFactory::flushAsyncBatchRequests(const CommunicatorBatchOutgoingAsyncPtr& outAsync)
{
    list<ConnectionIPtr> c;

    {
        IceUtil::Monitor<IceUtil::Mutex>::Lock sync(*this);
        for(multimap<ConnectorPtr,  ConnectionIPtr>::const_iterator p = _connections.begin(); p != _connections.end();
            ++p)
        {
            if(p->second->isActiveOrHolding())
            {
                c.push_back(p->second);
            }
        }
    }

    for(list<ConnectionIPtr>::const_iterator p = c.begin(); p != c.end(); ++p)
    {
        try
        {
            outAsync->flushConnection(*p);
        }
        catch(const LocalException&)
        {
            // Ignore.
        }
    }
}

IceInternal::OutgoingConnectionFactory::OutgoingConnectionFactory(const CommunicatorPtr& communicator,
                                                                  const InstancePtr& instance) :
    _communicator(communicator),
    _instance(instance),
    _reaper(new ConnectionReaper()),
    _destroyed(false),
    _pendingConnectCount(0)
{
}

IceInternal::OutgoingConnectionFactory::~OutgoingConnectionFactory()
{
    assert(_destroyed);
    assert(_connections.empty());
    assert(_connectionsByEndpoint.empty());
    assert(_pending.empty());
    assert(_pendingConnectCount == 0);
}

vector<EndpointIPtr>
IceInternal::OutgoingConnectionFactory::applyOverrides(const vector<EndpointIPtr>& endpts)
{
    DefaultsAndOverridesPtr defaultsAndOverrides = _instance->defaultsAndOverrides();
    vector<EndpointIPtr> endpoints = endpts;
    for(vector<EndpointIPtr>::iterator p = endpoints.begin(); p != endpoints.end(); ++p)
    {
        //
        // Modify endpoints with overrides.
        //
        if(defaultsAndOverrides->overrideTimeout)
        {
            *p = (*p)->timeout(defaultsAndOverrides->overrideTimeoutValue);
        }
    }
    return endpoints;
}

ConnectionIPtr
IceInternal::OutgoingConnectionFactory::findConnection(const vector<EndpointIPtr>& endpoints, bool& compress)
{
    IceUtil::Monitor<IceUtil::Mutex>::Lock sync(*this);
    if(_destroyed)
    {
        throw CommunicatorDestroyedException(__FILE__, __LINE__);
    }

    DefaultsAndOverridesPtr defaultsAndOverrides = _instance->defaultsAndOverrides();
    assert(!endpoints.empty());
    for(vector<EndpointIPtr>::const_iterator p = endpoints.begin(); p != endpoints.end(); ++p)
    {
        ConnectionIPtr connection = find(_connectionsByEndpoint, *p, Ice::constMemFun(&ConnectionI::isActiveOrHolding));
        if(connection)
        {
            if(defaultsAndOverrides->overrideCompress)
            {
                compress = defaultsAndOverrides->overrideCompressValue;
            }
            else
            {
                compress = (*p)->compress();
            }
            return connection;
        }
    }
    return 0;
}

ConnectionIPtr 
IceInternal::OutgoingConnectionFactory::findConnection(const vector<ConnectorInfo>& connectors, bool& compress)
{
    // This must be called with the mutex locked.

    DefaultsAndOverridesPtr defaultsAndOverrides = _instance->defaultsAndOverrides();
    for(vector<ConnectorInfo>::const_iterator p = connectors.begin(); p != connectors.end(); ++p)
    {
        if(_pending.find(p->connector) != _pending.end())
        {
            continue;
        }

        ConnectionIPtr connection = find(_connections, p->connector, Ice::constMemFun(&ConnectionI::isActiveOrHolding));
        if(connection)
        {
            if(defaultsAndOverrides->overrideCompress)
            {
                compress = defaultsAndOverrides->overrideCompressValue;
            }
            else
            {
                    compress = p->endpoint->compress();
            }
            return connection;
        }
    }
    
    return 0;
}

void
IceInternal::OutgoingConnectionFactory::incPendingConnectCount()
{
    //
    // Keep track of the number of pending connects. The outgoing connection factory 
    // waitUntilFinished() method waits for all the pending connects to terminate before
    // to return. This ensures that the communicator client thread pool isn't destroyed
    // too soon and will still be available to execute the ice_exception() callbacks for
    // the asynchronous requests waiting on a connection to be established.
    //

    IceUtil::Monitor<IceUtil::Mutex>::Lock sync(*this);
    if(_destroyed)
    {
        throw Ice::CommunicatorDestroyedException(__FILE__, __LINE__);
    }
    ++_pendingConnectCount;
}

void
IceInternal::OutgoingConnectionFactory::decPendingConnectCount()
{
    IceUtil::Monitor<IceUtil::Mutex>::Lock sync(*this);
    --_pendingConnectCount;
    assert(_pendingConnectCount >= 0);
    if(_destroyed && _pendingConnectCount == 0)
    {
        notifyAll();
    }
}

ConnectionIPtr 
IceInternal::OutgoingConnectionFactory::getConnection(const vector<ConnectorInfo>& connectors, 
                                                      const ConnectCallbackPtr& cb, 
                                                      bool& compress)
{
    {
        IceUtil::Monitor<IceUtil::Mutex>::Lock sync(*this);
        if(_destroyed)
        {
            throw Ice::CommunicatorDestroyedException(__FILE__, __LINE__);
        }
        
        //
        // Reap closed connections
        //
        vector<Ice::ConnectionIPtr> cons;
        _reaper->swapConnections(cons);
        for(vector<Ice::ConnectionIPtr>::const_iterator p = cons.begin(); p != cons.end(); ++p)
        {
            remove(_connections, (*p)->connector(), *p);
            remove(_connectionsByEndpoint, (*p)->endpoint(), *p);
            remove(_connectionsByEndpoint, (*p)->endpoint()->compress(true), *p);
        }

        //
        // Try to get the connection. We may need to wait for other threads to
        // finish if one of them is currently establishing a connection to one
        // of our connectors.
        //
        while(true)
        {
            if(_destroyed)
            {
                throw Ice::CommunicatorDestroyedException(__FILE__, __LINE__);
            }

            //
            // Search for a matching connection. If we find one, we're done.
            //
            Ice::ConnectionIPtr connection = findConnection(connectors, compress);
            if(connection)
            {
                return connection;
            }

            //
            // Determine whether another thread/request is currently attempting to connect to 
            // one of our endpoints; if so we wait until it's done.
            //
            if(addToPending(cb, connectors))
            {
                //
                // If a callback is not specified we wait until another thread notifies us about a 
                // change to the pending list. Otherwise, if a callback is provided we're done: 
                // when the pending list changes the callback will be notified and will try to 
                // get the connection again.
                //
                if(!cb)
                {
                    wait();
                }
                else
                {
                    return 0;
                }
            }
            else
            {
                //
                // If no thread is currently establishing a connection to one of our connectors,
                // we get out of this loop and start the connection establishment to one of the
                // given connectors.
                //
                break;
            }
        }
    }

    //
    // At this point, we're responsible for establishing the connection to one of 
    // the given connectors. If it's a non-blocking connect, calling nextConnector
    // will start the connection establishment. Otherwise, we return null to get
    // the caller to establish the connection.
    //
    if(cb)
    {
        cb->nextConnector();
    }

    return 0;
}

ConnectionIPtr
IceInternal::OutgoingConnectionFactory::createConnection(const TransceiverPtr& transceiver, const ConnectorInfo& ci)
{
    IceUtil::Monitor<IceUtil::Mutex>::Lock sync(*this);
    assert(_pending.find(ci.connector) != _pending.end() && transceiver);

    //
    // Create and add the connection to the connection map. Adding the connection to the map
    // is necessary to support the interruption of the connection initialization and validation
    // in case the communicator is destroyed.
    //
    Ice::ConnectionIPtr connection;
    try
    {
        if(_destroyed)
        {
            throw Ice::CommunicatorDestroyedException(__FILE__, __LINE__);
        }

        connection = new ConnectionI(_communicator, _instance, _reaper, transceiver, ci.connector,
                                     ci.endpoint->compress(false), 0);
    }
    catch(const Ice::LocalException&)
    {
        try
        {
            transceiver->close();
        }
        catch(const Ice::LocalException&)
        {
            // Ignore
        }
        throw;
    }

    _connections.insert(pair<const ConnectorPtr, ConnectionIPtr>(ci.connector, connection));
    _connectionsByEndpoint.insert(pair<const EndpointIPtr, ConnectionIPtr>(connection->endpoint(), connection));
    _connectionsByEndpoint.insert(pair<const EndpointIPtr, ConnectionIPtr>(connection->endpoint()->compress(true), 
                                                                           connection));
    return connection;
}

void
IceInternal::OutgoingConnectionFactory::finishGetConnection(const vector<ConnectorInfo>& connectors,
                                                            const ConnectorInfo& ci,
                                                            const ConnectionIPtr& connection,
                                                            const ConnectCallbackPtr& cb)
{
    set<ConnectCallbackPtr> connectionCallbacks;
    if(cb)
    {
        connectionCallbacks.insert(cb);
    }

    set<ConnectCallbackPtr> callbacks;
    {
        IceUtil::Monitor<IceUtil::Mutex>::Lock sync(*this);
        for(vector<ConnectorInfo>::const_iterator p = connectors.begin(); p != connectors.end(); ++p)
        {
            map<ConnectorPtr, set<ConnectCallbackPtr> >::iterator q = _pending.find(p->connector);
            if(q != _pending.end())
            {
                for(set<ConnectCallbackPtr>::const_iterator r = q->second.begin(); r != q->second.end(); ++r)
                {
                    if((*r)->hasConnector(ci))
                    {
                        connectionCallbacks.insert(*r);
                    }
                    else
                    {
                        callbacks.insert(*r);
                    }
                }
                _pending.erase(q);
            }
        }

        set<ConnectCallbackPtr>::iterator r;
        for(r = connectionCallbacks.begin(); r != connectionCallbacks.end(); ++r)
        {
            (*r)->removeFromPending();
            callbacks.erase(*r);
        }
        for(r = callbacks.begin(); r != callbacks.end(); ++r)
        {
            (*r)->removeFromPending();
        }
        notifyAll();
    }

    bool compress;
    DefaultsAndOverridesPtr defaultsAndOverrides = _instance->defaultsAndOverrides();
    if(defaultsAndOverrides->overrideCompress)
    {
        compress = defaultsAndOverrides->overrideCompressValue;
    }
    else
    {
        compress = ci.endpoint->compress();
    }

    set<ConnectCallbackPtr>::const_iterator p;
    for(p = callbacks.begin(); p != callbacks.end(); ++p)
    {
        (*p)->getConnection();
    }
    for(p = connectionCallbacks.begin(); p != connectionCallbacks.end(); ++p)
    {
        (*p)->setConnection(connection, compress);
    }
}
    
void
IceInternal::OutgoingConnectionFactory::finishGetConnection(const vector<ConnectorInfo>& connectors,
                                                            const Ice::LocalException& ex,
                                                            const ConnectCallbackPtr& cb)
{
    set<ConnectCallbackPtr> failedCallbacks;
    if(cb)
    {
        failedCallbacks.insert(cb);
    }

    set<ConnectCallbackPtr> callbacks;
    {
        IceUtil::Monitor<IceUtil::Mutex>::Lock sync(*this);
        for(vector<ConnectorInfo>::const_iterator p = connectors.begin(); p != connectors.end(); ++p)
        {
            map<ConnectorPtr, set<ConnectCallbackPtr> >::iterator q = _pending.find(p->connector);
            if(q != _pending.end())
            {
                for(set<ConnectCallbackPtr>::const_iterator r = q->second.begin(); r != q->second.end(); ++r)
                {
                    if((*r)->removeConnectors(connectors))
                    {
                        failedCallbacks.insert(*r);
                    }
                    else
                    {
                        callbacks.insert(*r);
                    }
                }
                _pending.erase(q);
            }
        }
        
        for(set<ConnectCallbackPtr>::iterator r = callbacks.begin(); r != callbacks.end(); ++r)
        {
            assert(failedCallbacks.find(*r) == failedCallbacks.end());
            (*r)->removeFromPending();
        }
        notifyAll();
    }
        
    set<ConnectCallbackPtr>::const_iterator p;
    for(p = callbacks.begin(); p != callbacks.end(); ++p)
    {
        (*p)->getConnection();
    }
    for(p = failedCallbacks.begin(); p != failedCallbacks.end(); ++p)
    {
        (*p)->setException(ex);
    }
}

bool
IceInternal::OutgoingConnectionFactory::addToPending(const ConnectCallbackPtr& cb, 
                                                     const vector<ConnectorInfo>& connectors)
{
    //
    // Add the callback to each connector pending list.
    //
    bool found = false;
    for(vector<ConnectorInfo>::const_iterator p = connectors.begin(); p != connectors.end(); ++p)
    {
        map<ConnectorPtr, set<ConnectCallbackPtr> >::iterator q = _pending.find(p->connector);
        if(q != _pending.end())
        {
            found = true;
            if(cb)
            {
                q->second.insert(cb); 
            }
        }
    }

    if(found)
    {
        return true;
    }

    //
    // If there's no pending connection for the given connectors, we're 
    // responsible for its establishment. We add empty pending lists, 
    // other callbacks to the same connectors will be queued.
    //
    for(vector<ConnectorInfo>::const_iterator r = connectors.begin(); r != connectors.end(); ++r)
    {
        if(_pending.find(r->connector) == _pending.end())
        {
            _pending.insert(pair<ConnectorPtr, set<ConnectCallbackPtr> >(r->connector, set<ConnectCallbackPtr>()));
        }
    }
    return false;
}

void
IceInternal::OutgoingConnectionFactory::removeFromPending(const ConnectCallbackPtr& cb, 
                                                          const vector<ConnectorInfo>& connectors)
{
    for(vector<ConnectorInfo>::const_iterator p = connectors.begin(); p != connectors.end(); ++p)
    {
        map<ConnectorPtr, set<ConnectCallbackPtr> >::iterator q = _pending.find(p->connector);
        if(q != _pending.end())
        {
            q->second.erase(cb);
        }
    }
}

void
IceInternal::OutgoingConnectionFactory::handleException(const LocalException& ex, bool hasMore)
{
    TraceLevelsPtr traceLevels = _instance->traceLevels();
    if(traceLevels->retry >= 2)
    {
        Trace out(_instance->initializationData().logger, traceLevels->retryCat);

        out << "couldn't resolve endpoint host";
        if(dynamic_cast<const CommunicatorDestroyedException*>(&ex))
        {
            out << "\n";
        }
        else
        {
            if(hasMore)
            {
                out << ", trying next endpoint\n";
            }
            else
            {
                out << " and no more endpoints to try\n";
            }
        }
        out << ex;
    }
}

void
IceInternal::OutgoingConnectionFactory::handleConnectionException(const LocalException& ex, bool hasMore)
{
    TraceLevelsPtr traceLevels = _instance->traceLevels();
    if(traceLevels->retry >= 2)
    {
        Trace out(_instance->initializationData().logger, traceLevels->retryCat);

        out << "connection to endpoint failed";
        if(dynamic_cast<const CommunicatorDestroyedException*>(&ex))
        {
            out << "\n";
        }
        else
        {
            if(hasMore)
            {
                out << ", trying next endpoint\n";
            }
            else
            {
                out << " and no more endpoints to try\n";
            }
        }
        out << ex;
    }
}

IceInternal::OutgoingConnectionFactory::ConnectCallback::ConnectCallback(const OutgoingConnectionFactoryPtr& factory,
                                                                         const vector<EndpointIPtr>& endpoints,
                                                                         bool hasMore,
                                                                         const CreateConnectionCallbackPtr& cb,
                                                                         Ice::EndpointSelectionType selType) :
    _factory(factory),
    _endpoints(endpoints),
    _hasMore(hasMore),
    _callback(cb),
    _selType(selType)
{
    _endpointsIter = _endpoints.begin();
}

//
// Methods from ConnectionI.StartCallback
//
void
IceInternal::OutgoingConnectionFactory::ConnectCallback::connectionStartCompleted(const ConnectionIPtr& connection)
{
    if(_observer)
    {
        _observer->detach();
    }
    
    connection->activate();
    _factory->finishGetConnection(_connectors, *_iter, connection, this);
}

void
IceInternal::OutgoingConnectionFactory::ConnectCallback::connectionStartFailed(const ConnectionIPtr& connection, 
                                                                               const LocalException& ex)
{
    assert(_iter != _connectors.end());

    if(_observer)
    {
        _observer->failed(ex.ice_name());
        _observer->detach();
    }
    
    _factory->handleConnectionException(ex, _hasMore || _iter != _connectors.end() - 1);
    if(dynamic_cast<const Ice::CommunicatorDestroyedException*>(&ex)) // No need to continue.
    {
        _factory->finishGetConnection(_connectors, ex, this);
    }
    else if(++_iter != _connectors.end()) // Try the next connector.
    {
        nextConnector();
    }
    else
    {
        _factory->finishGetConnection(_connectors, ex, this);
    }
}

//
// Methods from EndpointI_connectors
//
void
IceInternal::OutgoingConnectionFactory::ConnectCallback::connectors(const vector<ConnectorPtr>& connectors)
{
    vector<ConnectorPtr> cons = connectors;
    if(_selType == Random)
    {
        RandomNumberGenerator rng;
        random_shuffle(cons.begin(), cons.end(), rng);
    }

    for(vector<ConnectorPtr>::const_iterator p = cons.begin(); p != cons.end(); ++p)
    {
        _connectors.push_back(ConnectorInfo(*p, *_endpointsIter));
    }

    if(++_endpointsIter != _endpoints.end())
    {
        nextEndpoint();
    }
    else
    {
        assert(!_connectors.empty());

        //
        // We now have all the connectors for the given endpoints. We can try to obtain the
        // connection.
        //
        _iter = _connectors.begin();
        getConnection();
    }
}

void
IceInternal::OutgoingConnectionFactory::ConnectCallback::exception(const Ice::LocalException& ex)
{
    _factory->handleException(ex, _hasMore || _endpointsIter != _endpoints.end() - 1);
    if(++_endpointsIter != _endpoints.end())
    {
        nextEndpoint();
    }
    else if(!_connectors.empty())
    {
        //
        // We now have all the connectors for the given endpoints. We can try to obtain the
        // connection.
        //
        _iter = _connectors.begin();
        getConnection();
    }
    else
    {
        _callback->setException(ex);
        _factory->decPendingConnectCount(); // Must be called last.
    }
}

void
IceInternal::OutgoingConnectionFactory::ConnectCallback::getConnectors()
{
    try
    {
        //
        // Notify the factory that there's an async connect pending. This is necessary
        // to prevent the outgoing connection factory to be destroyed before all the
        // pending asynchronous connects are finished.
        //
        _factory->incPendingConnectCount();
    }
    catch(const Ice::LocalException& ex)
    {
        _callback->setException(ex);
        return;
    }

    nextEndpoint();
}

void
IceInternal::OutgoingConnectionFactory::ConnectCallback::nextEndpoint()
{
    try
    {
        assert(_endpointsIter != _endpoints.end());
        (*_endpointsIter)->connectors_async(this);
    }
    catch(const Ice::LocalException& ex)
    {
        exception(ex);
    }
}

void
IceInternal::OutgoingConnectionFactory::ConnectCallback::getConnection()
{
    try
    {
        //
        // If all the connectors have been created, we ask the factory to get a 
        // connection.
        //
        bool compress;
        Ice::ConnectionIPtr connection = _factory->getConnection(_connectors, this, compress);
        if(!connection)
        {
            //
            // A null return value from getConnection indicates that the connection
            // is being established and that everthing has been done to ensure that
            // the callback will be notified when the connection establishment is 
            // done or that the callback already obtain the connection.
            // 
            return;
        }
        
        _callback->setConnection(connection, compress);
        _factory->decPendingConnectCount(); // Must be called last.
    }
    catch(const Ice::LocalException& ex)
    {
        _callback->setException(ex);
        _factory->decPendingConnectCount(); // Must be called last.
    }
}

void
IceInternal::OutgoingConnectionFactory::ConnectCallback::nextConnector()
{
    Ice::ConnectionIPtr connection;
    try
    {

        const CommunicatorObserverPtr& obsv = _factory->_instance->initializationData().observer;
        if(obsv)
        {
            _observer = obsv->getConnectionEstablishmentObserver(_iter->endpoint->getInfo(), 
                                                                 _iter->connector->toString());
            if(_observer)
            {
                _observer->attach();
            }
        }

        assert(_iter != _connectors.end());
        connection = _factory->createConnection(_iter->connector->connect(), *_iter);
        connection->start(this);
    }
    catch(const Ice::LocalException& ex)
    {
        connectionStartFailed(connection, ex);
    }
}

void
IceInternal::OutgoingConnectionFactory::ConnectCallback::setConnection(const Ice::ConnectionIPtr& connection, 
                                                                       bool compress)
{
    //
    // Callback from the factory: the connection to one of the callback
    // connectors has been established.
    //
    _callback->setConnection(connection, compress);
    _factory->decPendingConnectCount(); // Must be called last.
}

void
IceInternal::OutgoingConnectionFactory::ConnectCallback::setException(const Ice::LocalException& ex)
{
    //
    // Callback from the factory: connection establishment failed.
    //
    _callback->setException(ex);
    _factory->decPendingConnectCount(); // Must be called last.
}

bool
IceInternal::OutgoingConnectionFactory::ConnectCallback::hasConnector(const ConnectorInfo& ci)
{
    return find(_connectors.begin(), _connectors.end(), ci) != _connectors.end();
}

bool
IceInternal::OutgoingConnectionFactory::ConnectCallback::removeConnectors(const vector<ConnectorInfo>& connectors)
{
    //
    // Callback from the factory: connecting to the given connectors
    // failed, we remove the connectors and return true if there's 
    // no more connectors left to try.
    //
    for(vector<ConnectorInfo>::const_iterator p = connectors.begin(); p != connectors.end(); ++p)
    {
        _connectors.erase(remove(_connectors.begin(), _connectors.end(), *p), _connectors.end());
    }
    return _connectors.empty();
}

void
IceInternal::OutgoingConnectionFactory::ConnectCallback::removeFromPending()
{
    _factory->removeFromPending(this, _connectors);
}

bool
IceInternal::OutgoingConnectionFactory::ConnectCallback::operator<(const ConnectCallback& rhs) const
{
    return this < &rhs;
}

void
IceInternal::IncomingConnectionFactory::activate()
{
    IceUtil::Monitor<IceUtil::Mutex>::Lock sync(*this);
    setState(StateActive);
}

void
IceInternal::IncomingConnectionFactory::hold()
{
    IceUtil::Monitor<IceUtil::Mutex>::Lock sync(*this);
    setState(StateHolding);
}

void
IceInternal::IncomingConnectionFactory::destroy()
{
    IceUtil::Monitor<IceUtil::Mutex>::Lock sync(*this);
    setState(StateClosed);
}

void
IceInternal::IncomingConnectionFactory::updateConnectionObservers()
{
    IceUtil::Monitor<IceUtil::Mutex>::Lock sync(*this);
    for_each(_connections.begin(), _connections.end(), Ice::voidMemFun(&ConnectionI::updateObserver));
}

void
IceInternal::IncomingConnectionFactory::waitUntilHolding() const
{
    set<ConnectionIPtr> connections;

    {
        IceUtil::Monitor<IceUtil::Mutex>::Lock sync(*this);
        
        //
        // First we wait until the connection factory itself is in holding
        // state.
        //
        while(_state < StateHolding)
        {
            wait();
        }

        //
        // We want to wait until all connections are in holding state
        // outside the thread synchronization.
        //
        connections = _connections;
    }

    //
    // Now we wait until each connection is in holding state.
    //
    for_each(connections.begin(), connections.end(), Ice::constVoidMemFun(&ConnectionI::waitUntilHolding));
}

void
IceInternal::IncomingConnectionFactory::waitUntilFinished()
{
    set<ConnectionIPtr> connections;
    {
        IceUtil::Monitor<IceUtil::Mutex>::Lock sync(*this);
        
        //
        // First we wait until the factory is destroyed. If we are using
        // an acceptor, we also wait for it to be closed.
        //
        while(_state != StateFinished)
        {
            wait();
        }

        //
        // Clear the OA. See bug 1673 for the details of why this is necessary.
        //
        _adapter = 0;

        // We want to wait until all connections are finished outside the
        // thread synchronization.
        //
        connections = _connections;
    }

    for_each(connections.begin(), connections.end(), Ice::voidMemFun(&ConnectionI::waitUntilFinished));

    {
        IceUtil::Monitor<IceUtil::Mutex>::Lock sync(*this);
        // Ensure all the connections are finished and reapable at this point.
        vector<Ice::ConnectionIPtr> cons;
        _reaper->swapConnections(cons);
        assert(cons.size() == _connections.size());
        cons.clear();
        _connections.clear();
    }
}

EndpointIPtr
IceInternal::IncomingConnectionFactory::endpoint() const
{
    // No mutex protection necessary, _endpoint is immutable.
    return _endpoint;
}

list<ConnectionIPtr>
IceInternal::IncomingConnectionFactory::connections() const
{
    IceUtil::Monitor<IceUtil::Mutex>::Lock sync(*this);

    list<ConnectionIPtr> result;

    //
    // Only copy connections which have not been destroyed.
    //
    remove_copy_if(_connections.begin(), _connections.end(), back_inserter(result),
                   not1(Ice::constMemFun(&ConnectionI::isActiveOrHolding)));

    return result;
}

void
IceInternal::IncomingConnectionFactory::flushAsyncBatchRequests(const CommunicatorBatchOutgoingAsyncPtr& outAsync)
{
    list<ConnectionIPtr> c = connections(); // connections() is synchronized, so no need to synchronize here.

    for(list<ConnectionIPtr>::const_iterator p = c.begin(); p != c.end(); ++p)
    {
        try
        {
            outAsync->flushConnection(*p);
        }
        catch(const LocalException&)
        {
            // Ignore.
        }
    }
}

#if defined(ICE_USE_IOCP) || defined(ICE_OS_WINRT)
bool
IceInternal::IncomingConnectionFactory::startAsync(SocketOperation)
{
    if(_state >= StateClosed)
    {
        return false;
    }

    try
    {
        _acceptor->startAccept();
    }
    catch(const Ice::LocalException& ex)
    {
        {
            Error out(_instance->initializationData().logger);
            out << "can't accept connections:\n" << ex << '\n' << _acceptor->toString();
        }
        abort();
    }
    return true;
}

bool
IceInternal::IncomingConnectionFactory::finishAsync(SocketOperation)
{
    assert(_acceptor);
    try
    {
        _acceptor->finishAccept();
    }
    catch(const LocalException& ex)
    {
        Error out(_instance->initializationData().logger);
        out << "couldn't accept connection:\n" << ex << '\n' << _acceptor->toString();
        return false;
    }    
    return _state < StateClosed;
}
#endif

void
IceInternal::IncomingConnectionFactory::message(ThreadPoolCurrent& current)
{
    ConnectionIPtr connection;

    ThreadPoolMessage<IncomingConnectionFactory> msg(current, *this);

    {
        IceUtil::Monitor<IceUtil::Mutex>::Lock sync(*this);

        ThreadPoolMessage<IncomingConnectionFactory>::IOScope io(msg);
        if(!io)
        {
            return;
        }

        if(_state >= StateClosed)
        {
            return;
        }
        else if(_state == StateHolding)
        {
            IceUtil::ThreadControl::yield();
            return;
        }
        
        //
        // Reap closed connections
        //
        vector<Ice::ConnectionIPtr> cons;
        _reaper->swapConnections(cons);
        for(vector<Ice::ConnectionIPtr>::const_iterator p = cons.begin(); p != cons.end(); ++p)
        {
            _connections.erase(*p);
        }

        //
        // Now accept a new connection.
        //
        TransceiverPtr transceiver;
        try
        {
            transceiver = _acceptor->accept();
        }
        catch(const SocketException& ex)
        {
            if(noMoreFds(ex.error))
            {
                {
                    Error out(_instance->initializationData().logger);
                    out << "fatal error: can't accept more connections:\n" << ex << '\n' << _acceptor->toString();
                }
                abort();
            }

            // Ignore socket exceptions.
            return;
        }
        catch(const LocalException& ex)
        {
            // Warn about other Ice local exceptions.
            if(_warn)
            {
                Warning out(_instance->initializationData().logger);
                out << "connection exception:\n" << ex << '\n' << _acceptor->toString();
            }
            return;
        }

        assert(transceiver);

        try
        {
            connection = new ConnectionI(_adapter->getCommunicator(), _instance, _reaper, transceiver, 0, _endpoint,
                                         _adapter);
        }
        catch(const LocalException& ex)
        {
            try
            {
                transceiver->close();
            }
            catch(const Ice::LocalException&)
            {
                // Ignore.
            }

            if(_warn)
            {
                Warning out(_instance->initializationData().logger);
                out << "connection exception:\n" << ex << '\n' << _acceptor->toString();
            }
            return;
        }

        _connections.insert(connection);
    }

    assert(connection);
    connection->start(this);
}

void
IceInternal::IncomingConnectionFactory::finished(ThreadPoolCurrent&)
{
    IceUtil::Monitor<IceUtil::Mutex>::Lock sync(*this);
    assert(_state == StateClosed);
    setState(StateFinished);
}

string
IceInternal::IncomingConnectionFactory::toString() const
{
    IceUtil::Monitor<IceUtil::Mutex>::Lock sync(*this);

    if(_transceiver)
    {
        return _transceiver->toString();
    }
    
    assert(_acceptor);
    return _acceptor->toString();
}

NativeInfoPtr
IceInternal::IncomingConnectionFactory::getNativeInfo()
{
    if(_transceiver)
    {
        return _transceiver->getNativeInfo();
    }

    assert(_acceptor);
    return _acceptor->getNativeInfo();
}

void
IceInternal::IncomingConnectionFactory::connectionStartCompleted(const Ice::ConnectionIPtr& connection)
{
    IceUtil::Monitor<IceUtil::Mutex>::Lock sync(*this);

    //
    // Initialy, connections are in the holding state. If the factory is active
    // we activate the connection.
    //
    if(_state == StateActive)
    {
        connection->activate();
    }
}

void
IceInternal::IncomingConnectionFactory::connectionStartFailed(const Ice::ConnectionIPtr& connection,
                                                              const Ice::LocalException& ex)
{
    IceUtil::Monitor<IceUtil::Mutex>::Lock sync(*this);
    if(_state >= StateClosed)
    {
        return;
    }

    if(_warn)
    {
        Warning out(_instance->initializationData().logger);
        out << "connection exception:\n" << ex << '\n' << _acceptor->toString();
    }
}

//
// COMPILERFIX: The ConnectionFactory setup is broken out into a separate initialize
// function because when it was part of the constructor C++Builder 2007 apps would
// crash if an execption was thrown from any calls within the constructor.
//
IceInternal::IncomingConnectionFactory::IncomingConnectionFactory(const InstancePtr& instance,
                                                                  const EndpointIPtr& endpoint,
                                                                  const ObjectAdapterPtr& adapter) :
    _instance(instance),
    _reaper(new ConnectionReaper()),
    _endpoint(endpoint),
    _adapter(adapter),
    _warn(_instance->initializationData().properties->getPropertyAsInt("Ice.Warn.Connections") > 0),
    _state(StateHolding)
{
}

void
IceInternal::IncomingConnectionFactory::initialize(const string& oaName)
{
    if(_instance->defaultsAndOverrides()->overrideTimeout)
    {
        const_cast<EndpointIPtr&>(_endpoint) =
            _endpoint->timeout(_instance->defaultsAndOverrides()->overrideTimeoutValue);
    }

    if(_instance->defaultsAndOverrides()->overrideCompress)
    {
        const_cast<EndpointIPtr&>(_endpoint) =
            _endpoint->compress(_instance->defaultsAndOverrides()->overrideCompressValue);
    }

    try
    {
        const_cast<TransceiverPtr&>(_transceiver) = _endpoint->transceiver(const_cast<EndpointIPtr&>(_endpoint));
        if(_transceiver)
        {
            ConnectionIPtr connection = new ConnectionI(_adapter->getCommunicator(), _instance, _reaper, _transceiver,
                                                        0, _endpoint, _adapter);
            connection->start(0);            
            _connections.insert(connection);
        }
        else
        {
            const_cast<AcceptorPtr&>(_acceptor) = _endpoint->acceptor(const_cast<EndpointIPtr&>(_endpoint), oaName);
            assert(_acceptor);
            _acceptor->listen();
            dynamic_cast<ObjectAdapterI*>(_adapter.get())->getThreadPool()->initialize(this);
        }
    }
    catch(const Ice::Exception&)
    {
        if(_transceiver)
        {
            try
            {
                _transceiver->close();
            }
            catch(const Ice::LocalException&)
            {
                // Ignore
            }
        }


        if(_acceptor)
        {
            try
            {
                _acceptor->close();
            }
            catch(const Ice::LocalException&)
            {
                // Ignore
            }
        }
        
        _state = StateFinished;
        _connections.clear();
        throw;
    }
}

IceInternal::IncomingConnectionFactory::~IncomingConnectionFactory()
{
    assert(_state == StateFinished);
    assert(_connections.empty());
}

void
IceInternal::IncomingConnectionFactory::setState(State state)
{
    if(_state == state) // Don't switch twice.
    {
        return;
    }

    switch(state)
    {
        case StateActive:
        {
            if(_state != StateHolding) // Can only switch from holding to active.
            {
                return;
            }
            if(_acceptor)
            {
                dynamic_cast<ObjectAdapterI*>(_adapter.get())->getThreadPool()->_register(this, SocketOperationRead);
            }
            for_each(_connections.begin(), _connections.end(), Ice::voidMemFun(&ConnectionI::activate));
            break;
        }
        
        case StateHolding:
        {
            if(_state != StateActive) // Can only switch from active to holding.
            {
                return;
            }
            if(_acceptor)
            {
                dynamic_cast<ObjectAdapterI*>(_adapter.get())->getThreadPool()->unregister(this, SocketOperationRead);
            }
            for_each(_connections.begin(), _connections.end(), Ice::voidMemFun(&ConnectionI::hold));
            break;
        }
        
        case StateClosed:
        {
            if(_acceptor)
            {
                dynamic_cast<ObjectAdapterI*>(_adapter.get())->getThreadPool()->finish(this);
            }
            else
            {
                state = StateFinished;
            }

#if defined(ICE_USE_IOCP) || defined(ICE_OS_WINRT)
            //
            // With IOCP and WinRT, we close the acceptor now to cancel all the pending 
            // asynchronous operations. It's important to wait for the pending asynchronous 
            // operations to return before ConnectionI::finished(). Otherwise, if there was 
            // a pending message waiting to be sent, the connection wouldn't know whether 
            // or not the send failed or succeeded, potentially breaking at-most-once semantics.
            //
            if(_acceptor)
            {
                _acceptor->close();
            }
#endif
            for_each(_connections.begin(), _connections.end(),
                     bind2nd(Ice::voidMemFun1(&ConnectionI::destroy), ConnectionI::ObjectAdapterDeactivated));
            break;
        }

        case StateFinished:
        {
            assert(_state == StateClosed);
#if !defined(ICE_USE_IOCP) && !defined(ICE_OS_WINRT)
            if(_acceptor)
            {
                _acceptor->close();
            }
#endif
            break;
        }
    }

    _state = state;
    notifyAll();
}
<|MERGE_RESOLUTION|>--- conflicted
+++ resolved
@@ -271,32 +271,24 @@
         }
         catch(const Ice::CommunicatorDestroyedException& ex)
         {
-<<<<<<< HEAD
             if(observer)
             {
                 observer->failed(ex.ice_name());
                 observer->detach();
             }
-            exception.reset(dynamic_cast<Ice::LocalException*>(ex.ice_clone()));
-=======
             exception.reset(ex.ice_clone());
->>>>>>> ae6e6377
             handleConnectionException(*exception.get(), hasMore || q != connectors.end() - 1);
             connection = 0;
             break; // No need to continue
         }
         catch(const Ice::LocalException& ex)
         {
-<<<<<<< HEAD
             if(observer)
             {
                 observer->failed(ex.ice_name());
                 observer->detach();
             }
-            exception.reset(dynamic_cast<Ice::LocalException*>(ex.ice_clone()));
-=======
             exception.reset(ex.ice_clone());
->>>>>>> ae6e6377
             handleConnectionException(*exception.get(), hasMore || q != connectors.end() - 1);
             connection = 0;
         }
