--- conflicted
+++ resolved
@@ -55,16 +55,10 @@
                       bool convert, size_t sizeMax) :
     _prefix(prefix),
     _convert(convert),
-<<<<<<< HEAD
     _converter(getProcessStringConverter()),
-#if defined(_WIN32) && !defined(ICE_OS_WINRT)
-    _consoleConverter(createWindowsStringConverter(GetConsoleOutputCP())),
-=======
-    _converter(converter),
     _sizeMax(sizeMax)
 #if defined(_WIN32) && !defined(ICE_OS_WINRT)
-    ,_consoleConverter(new IceUtil::WindowsStringConverter(GetConsoleOutputCP()))
->>>>>>> bf65ac0f
+    ,_consoleConverter(createWindowsStringConverter(GetConsoleOutputCP())),
 #endif
 {
     if(!prefix.empty())
