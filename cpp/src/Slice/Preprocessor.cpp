--- conflicted
+++ resolved
@@ -155,13 +155,8 @@
     // Call mcpp using memory buffer.
     //
     mcpp_use_mem_buffers(1);
-<<<<<<< HEAD
     mcpp_lib_main(static_cast<int>(args.size()) + 1, argv);
-    delete argv;
-=======
-    mcpp_lib_main(args.size() + 1, argv);
     delete[] argv;
->>>>>>> 7b682f7b
 
     //
     // Write output to temporary file. Print errors to stderr.
@@ -218,13 +213,8 @@
     // Call mcpp using memory buffer.
     //
     mcpp_use_mem_buffers(1);
-<<<<<<< HEAD
     mcpp_lib_main(static_cast<int>(args.size() + 1), argv);
-    delete argv;
-=======
-    mcpp_lib_main(args.size() + 1, argv);
     delete[] argv;
->>>>>>> 7b682f7b
 
     //
     // Get mcpp output/errors.
