// **********************************************************************
//
// Copyright (c) 2003-2015 ZeroC, Inc. All rights reserved.
//
// This copy of Ice is licensed to you under the terms described in the
// ICE_LICENSE file included in this distribution.
//
// **********************************************************************

#include <IceUtil/Functional.h>
#include <IceUtil/InputUtil.h>
#include <IceUtil/StringUtil.h>
#include <Slice/Parser.h>
#include <Slice/GrammarUtil.h>
#include <Slice/Util.h>
#include <cstring>
#include <iterator>

#ifdef _WIN32
#   include <io.h>
#endif

using namespace std;
using namespace Slice;

extern FILE* slice_in;
extern int slice_debug;

//
// Operation attributes
//
// read + supports must be 0 (the default)
//

namespace
{

string readWriteAttribute[] = { "read", "write" };
string txAttribute[] = { "supports", "mandatory", "required", "never" };
enum { Supports, Mandatory, Required, Never };

DataMemberList
filterOrderedOptionalDataMembers(const DataMemberList& members)
{
    class SortFn
    {
    public:
        static bool compare(const DataMemberPtr& lhs, const DataMemberPtr& rhs)
        {
            return lhs->tag() < rhs->tag();
        }
    };

    DataMemberList result;
    for(DataMemberList::const_iterator p = members.begin(); p != members.end(); ++p)
    {
        if((*p)->optional())
        {
            result.push_back(*p);
        }
    }
    result.sort(SortFn::compare);
    return result;
}

}

namespace Slice
{

Unit* unit;

}

// ----------------------------------------------------------------------
// DefinitionContext
// ----------------------------------------------------------------------

Slice::DefinitionContext::DefinitionContext(int includeLevel, const StringList& metaData) :
    _includeLevel(includeLevel), _metaData(metaData), _seenDefinition(false)
{
}

string
Slice::DefinitionContext::filename() const
{
    return _filename;
}

int
Slice::DefinitionContext::includeLevel() const
{
    return _includeLevel;
}

bool
Slice::DefinitionContext::seenDefinition() const
{
    return _seenDefinition;
}

void
Slice::DefinitionContext::setFilename(const string& filename)
{
    _filename = filename;
}

void
Slice::DefinitionContext::setSeenDefinition()
{
    _seenDefinition = true;
}

bool
Slice::DefinitionContext::hasMetaData() const
{
    return !_metaData.empty();
}

void
Slice::DefinitionContext::setMetaData(const StringList& metaData)
{
    _metaData = metaData;
}

string
Slice::DefinitionContext::findMetaData(const string& prefix) const
{
    for(StringList::const_iterator p = _metaData.begin(); p != _metaData.end(); ++p)
    {
        if((*p).find(prefix) == 0)
        {
            return *p;
        }
    }

    return string();
}

StringList
Slice::DefinitionContext::getMetaData() const
{
    return _metaData;
}

// ----------------------------------------------------------------------
// SyntaxTreeBase
// ----------------------------------------------------------------------

void
Slice::SyntaxTreeBase::destroy()
{
    _unit = 0;
}

UnitPtr
Slice::SyntaxTreeBase::unit() const
{
    return _unit;
}

DefinitionContextPtr
Slice::SyntaxTreeBase::definitionContext() const
{
    return _definitionContext;
}

void
Slice::SyntaxTreeBase::visit(ParserVisitor*, bool)
{
}

Slice::SyntaxTreeBase::SyntaxTreeBase(const UnitPtr& unit) :
    _unit(unit)
{
    if(_unit)
    {
        _definitionContext = unit->currentDefinitionContext();
    }
}

// ----------------------------------------------------------------------
// Type
// ----------------------------------------------------------------------

Slice::Type::Type(const UnitPtr& unit) :
    SyntaxTreeBase(unit)
{
}

// ----------------------------------------------------------------------
// Builtin
// ----------------------------------------------------------------------

bool
Slice::Builtin::isLocal() const
{
    return _kind == KindLocalObject;
}

string
Slice::Builtin::typeId() const
{
    switch(_kind)
    {
        case KindByte:
        {
            return "byte";
            break;
        }
        case KindBool:
        {
            return "bool";
            break;
        }
        case KindShort:
        {
            return "short";
            break;
        }
        case KindInt:
        {
            return "int";
            break;
        }
        case KindLong:
        {
            return "long";
            break;
        }
        case KindFloat:
        {
            return "float";
            break;
        }
        case KindDouble:
        {
            return "double";
            break;
        }
        case KindString:
        {
            return "string";
            break;
        }
        case KindObject:
        {
            return "::Ice::Object";
            break;
        }
        case KindObjectProxy:
        {
            return "::Ice::Object*";
            break;
        }
        case KindLocalObject:
        {
            return "::Ice::LocalObject";
            break;
        }
    }
    assert(false);
    return ""; // Keep the compiler happy.
}

bool
Slice::Builtin::usesClasses() const
{
    return _kind == KindObject;
}

size_t
Slice::Builtin::minWireSize() const
{
    static size_t minWireSizeTable[] =
    {
        1, // KindByte
        1, // KindBool
        2, // KindShort
        4, // KindInt
        8, // KindLong
        4, // KindFloat
        8, // KindDouble
        1, // KindString: at least one byte for an empty string.
        1, // KindObject: at least one byte (to marshal an index instead of an instance).
        2  // KindObjectProxy: at least an empty identity for a nil proxy, that is, 2 bytes.
    };

    assert(_kind != KindLocalObject);
    return minWireSizeTable[_kind];
}

bool
Slice::Builtin::isVariableLength() const
{
    return _kind == KindString || _kind == KindObject || _kind == KindObjectProxy;
}

Builtin::Kind
Slice::Builtin::kind() const
{
    return _kind;
}

string
Builtin::kindAsString() const
{
    return builtinTable[_kind];
}

const char* Slice::Builtin::builtinTable[] =
    {
        "byte",
        "bool",
        "short",
        "int",
        "long",
        "float",
        "double",
        "string",
        "Object",
        "Object*",
        "LocalObject"
    };

Slice::Builtin::Builtin(const UnitPtr& unit, Kind kind) :
    SyntaxTreeBase(unit),
    Type(unit),
    _kind(kind)
{
    //
    // Builtin types do not have a definition context.
    //
    _definitionContext = 0;
}

// ----------------------------------------------------------------------
// Contained
// ----------------------------------------------------------------------

ContainerPtr
Slice::Contained::container() const
{
    return _container;
}

string
Slice::Contained::name() const
{
    return _name;
}

string
Slice::Contained::scoped() const
{
    return _scoped;
}

string
Slice::Contained::scope() const
{
    string::size_type idx = _scoped.rfind("::");
    assert(idx != string::npos);
    return string(_scoped, 0, idx + 2);
}

string
Slice::Contained::flattenedScope() const
{
    string s = scope();
    string flattenedScope;
    for(string::const_iterator r = s.begin(); r != s.end(); ++r)
    {
        flattenedScope += ((*r) == ':') ? '_' : *r;
    }
    return flattenedScope;
}

string
Slice::Contained::file() const
{
    return _file;
}

string
Slice::Contained::line() const
{
    return _line;
}

string
Slice::Contained::comment() const
{
    return _comment;
}

int
Slice::Contained::includeLevel() const
{
    return _includeLevel;
}

void
Slice::Contained::updateIncludeLevel()
{
    _includeLevel = min(_includeLevel, _unit->currentIncludeLevel());
}

bool
Slice::Contained::hasMetaData(const string& meta) const
{
    return find(_metaData.begin(), _metaData.end(), meta) != _metaData.end();
}

bool
Slice::Contained::findMetaData(const string& prefix, string& meta) const
{
    for(list<string>::const_iterator p = _metaData.begin(); p != _metaData.end(); ++p)
    {
        if(p->find(prefix) == 0)
        {
            meta = *p;
            return true;
        }
    }

    return false;
}

list<string>
Slice::Contained::getMetaData() const
{
    return _metaData;
}

void
Slice::Contained::setMetaData(const list<string>& metaData)
{
    _metaData = metaData;
}

//
// TODO: remove this method once "cs:" and "vb:" prefix are hard errors.
//
void
Slice::Contained::addMetaData(const string& s)
{
    _metaData.push_back(s);
}

FormatType
Slice::Contained::parseFormatMetaData(const list<string>& metaData)
{
    FormatType result = DefaultFormat;

    string tag;
    string prefix = "format:";
    for(list<string>::const_iterator p = metaData.begin(); p != metaData.end(); ++p)
    {
        if(p->find(prefix) == 0)
        {
            tag = *p;
            break;
        }
    }

    if(!tag.empty())
    {
        tag = tag.substr(prefix.size());
        if(tag == "compact")
        {
            result = CompactFormat;
        }
        else if(tag == "sliced")
        {
            result = SlicedFormat;
        }
        else if(tag != "default") // TODO: Allow "default" to be specified as a format value?
        {
            // TODO: How to handle invalid format?
        }
    }

    return result;
}

bool
Slice::Contained::operator<(const Contained& rhs) const
{
    return _scoped < rhs._scoped;
}

bool
Slice::Contained::operator==(const Contained& rhs) const
{
    return _scoped == rhs._scoped;
}

bool
Slice::Contained::operator!=(const Contained& rhs) const
{
    return _scoped != rhs._scoped;
}

Slice::Contained::Contained(const ContainerPtr& container, const string& name) :
    SyntaxTreeBase(container->unit()),
    _container(container),
    _name(name)
{
    ContainedPtr cont = ContainedPtr::dynamicCast(_container);
    if(cont)
    {
        _scoped = cont->scoped();
    }
    _scoped += "::" + _name;
    assert(_unit);
    _unit->addContent(this);
    _file = _unit->currentFile();
    ostringstream s;
    s << _unit->currentLine();
    _line = s.str();
    _comment = _unit->currentComment();
    _includeLevel = _unit->currentIncludeLevel();
}

// ----------------------------------------------------------------------
// Container
// ----------------------------------------------------------------------

void
Slice::Container::destroy()
{
    for_each(_contents.begin(), _contents.end(), ::IceUtil::voidMemFun(&SyntaxTreeBase::destroy));
    _contents.clear();
    _introducedMap.clear();
    SyntaxTreeBase::destroy();
}

ModulePtr
Slice::Container::createModule(const string& name)
{
    checkIdentifier(name);
    ContainedList matches = _unit->findContents(thisScope() + name);
    matches.sort(); // Modules can occur many times...
    matches.unique(); // ... but we only want one instance of each.

    if(thisScope() == "::")
    {
        _unit->addTopLevelModule(_unit->currentFile(), name);
    }

    for(ContainedList::const_iterator p = matches.begin(); p != matches.end(); ++p)
    {
        bool differsOnlyInCase = matches.front()->name() != name;
        ModulePtr module = ModulePtr::dynamicCast(*p);
        if(module)
        {
            if(differsOnlyInCase) // Modules can be reopened only if they are capitalized correctly.
            {
                string msg = "module `" + name + "' is capitalized inconsistently with its previous name: `";
                msg += module->name() + "'";
                _unit->error(msg);
                return 0;
            }
        }
        else if(!differsOnlyInCase)
        {
            string msg = "redefinition of " + matches.front()->kindOf() + " `" + matches.front()->name();
            msg += "' as module";
            _unit->error(msg);
            return 0;
        }
        else
        {
            string msg = "module `" + name + "' differs only in capitalization from ";
            msg += matches.front()->kindOf() + " name `" + matches.front()->name() + "'";
            _unit->error(msg);
            return 0;
        }
    }

    if(!nameIsLegal(name, "module"))
    {
        return 0;
    }

    ModulePtr q = new Module(this, name);
    _contents.push_back(q);
    return q;
}

ClassDefPtr
Slice::Container::createClassDef(const string& name, int id, bool intf, const ClassList& bases, bool local)
{
    checkIdentifier(name);

    ContainedList matches = _unit->findContents(thisScope() + name);
    for(ContainedList::const_iterator p = matches.begin(); p != matches.end(); ++p)
    {
        ClassDeclPtr decl = ClassDeclPtr::dynamicCast(*p);
        if(decl)
        {
            if(checkInterfaceAndLocal(name, false, intf, decl->isInterface(), local, decl->isLocal()))
            {
                continue;
            }
            return 0;
        }

        bool differsOnlyInCase = matches.front()->name() != name;
        ClassDefPtr def = ClassDefPtr::dynamicCast(*p);
        if(def)
        {
            if(differsOnlyInCase)
            {
                string msg = intf ? "interface" : "class";
                msg += " definition `" + name + "' is capitalized inconsistently with its previous name: `";
                msg += def->name() + "'";
                _unit->error(msg);
            }
            else
            {
                if(_unit->ignRedefs())
                {
                    def->updateIncludeLevel();
                    return def;
                }

                string msg = "redefinition of ";
                msg += intf ? "interface" : "class";
                msg += " `" + name + "'";
                _unit->error(msg);
            }
        }
        else if(differsOnlyInCase)
        {
            string msg = intf ? "interface" : "class";
            msg = " definition `" + name + "' differs only in capitalization from ";
            msg += matches.front()->kindOf() + " name `" + matches.front()->name() + "'";
            _unit->error(msg);
        }
        else
        {
            string msg = "redefinition of " + matches.front()->kindOf() + " `" + matches.front()->name() + "' as ";
            msg += intf ? "interface" : "class";
            _unit->error(msg);
        }
        return 0;
    }

    if(!nameIsLegal(name, intf ? "interface" : "class"))
    {
        return 0;
    }

    if(!checkForGlobalDef(name, intf ? "interface" : "class"))
    {
        return 0;
    }

    ClassDecl::checkBasesAreLegal(name, intf, local, bases, _unit);

    ClassDefPtr def = new ClassDef(this, name, id, intf, bases, local);
    _contents.push_back(def);

    for(ContainedList::const_iterator q = matches.begin(); q != matches.end(); ++q)
    {
        ClassDeclPtr decl = ClassDeclPtr::dynamicCast(*q);
        decl->_definition = def;
    }

    //
    // Implicitly create a class declaration for each class
    // definition. This way the code generator can rely on always
    // having a class declaration available for lookup.
    //
    ClassDeclPtr decl = createClassDecl(name, intf, local, false);
    def->_declaration = decl;

    return def;
}

ClassDeclPtr
Slice::Container::createClassDecl(const string& name, bool intf, bool local, bool checkName)
{
    if (checkName)
    {
        checkIdentifier(name);
    }

    ClassDefPtr def;

    ContainedList matches = _unit->findContents(thisScope() + name);
    for(ContainedList::const_iterator p = matches.begin(); p != matches.end(); ++p)
    {
        ClassDefPtr clDef = ClassDefPtr::dynamicCast(*p);
        if(clDef)
        {
            if(checkInterfaceAndLocal(name, true, intf, clDef->isInterface(), local, clDef->isLocal()))
            {
                assert(!def);
                def = clDef;
                continue;
            }
            return 0;
        }

        ClassDeclPtr clDecl = ClassDeclPtr::dynamicCast(*p);
        if(clDecl)
        {
            if(checkInterfaceAndLocal(name, false, intf, clDecl->isInterface(), local, clDecl->isLocal()))
            {
                continue;
            }
            return 0;
        }

        bool differsOnlyInCase = matches.front()->name() != name;
        if(differsOnlyInCase)
        {
            string msg = "class declaration `" + name + "' differs only in capitalization from ";
            msg += matches.front()->kindOf() + " name `" + matches.front()->name() + "'";
            _unit->error(msg);
        }
        else
        {
            string msg = "declaration of already defined `";
            msg += name;
            msg += "' as ";
            msg += intf ? "interface" : "class";
            _unit->error(msg);
            return 0;
        }
    }

    if(!nameIsLegal(name, intf ? "interface" : "class"))
    {
        return 0;
    }

    if(!checkForGlobalDef(name, intf ? "interface" : "class"))
    {
        return 0;
    }

    //
    // Multiple declarations are permissible. But if we do already
    // have a declaration for the class in this container, we don't
    // create another one.
    //
    for(ContainedList::const_iterator q = _contents.begin(); q != _contents.end(); ++q)
    {
        if((*q)->name() == name)
        {
            ClassDeclPtr decl = ClassDeclPtr::dynamicCast(*q);
            if(decl)
            {
                return decl;
            }

            assert(ClassDefPtr::dynamicCast(*q));
        }
    }

    _unit->currentContainer();
    ClassDeclPtr decl = new ClassDecl(this, name, intf, local);
    _contents.push_back(decl);

    if(def)
    {
        decl->_definition = def;
    }

    return decl;
}

ExceptionPtr
Slice::Container::createException(const string& name, const ExceptionPtr& base, bool local, NodeType nt)
{
    checkIdentifier(name);

    ContainedList matches = _unit->findContents(thisScope() + name);
    if(!matches.empty())
    {
        ExceptionPtr p = ExceptionPtr::dynamicCast(matches.front());
        if(p)
        {
            if(_unit->ignRedefs())
            {
                p->updateIncludeLevel();
                return p;
            }
        }
        if(matches.front()->name() == name)
        {
            string msg = "redefinition of " + matches.front()->kindOf() + " `" + matches.front()->name();
            msg += "' as exception";
            _unit->error(msg);
        }
        else
        {
            string msg = "exception `" + name + "' differs only in capitalization from ";
            msg += matches.front()->kindOf() + " `" + matches.front()->name() + "'";
            _unit->error(msg);
        }
        return 0;
    }

    nameIsLegal(name, "exception"); // Don't return here -- we create the exception anyway

    if(nt == Real)
    {
        checkForGlobalDef(name, "exception"); // Don't return here -- we create the exception anyway
    }

    //
    // If this definition is non-local, base cannot be local.
    //
    if(!local && base && base->isLocal())
    {
        _unit->error("non-local exception `" + name + "' cannot have local base exception `" + base->name() + "'");
    }

    ExceptionPtr p = new Exception(this, name, base, local);
    _contents.push_back(p);
    return p;
}

StructPtr
Slice::Container::createStruct(const string& name, bool local, NodeType nt)
{
    checkIdentifier(name);

    ContainedList matches = _unit->findContents(thisScope() + name);
    if(!matches.empty())
    {
        StructPtr p = StructPtr::dynamicCast(matches.front());
        if(p)
        {
            if(_unit->ignRedefs())
            {
                p->updateIncludeLevel();
                return p;
            }
        }
        if(matches.front()->name() == name)
        {
            string msg = "redefinition of " + matches.front()->kindOf() + " `" + matches.front()->name();
            msg += "' as struct";
            _unit->error(msg);
        }
        else
        {
            string msg = "struct `" + name + "' differs only in capitalization from ";
            msg += matches.front()->kindOf() + " `" + matches.front()->name() + "'";
            _unit->error(msg);
        }
        return 0;
    }

    nameIsLegal(name, "structure"); // Don't return here -- we create the struct anyway.

    if(nt == Real)
    {
        checkForGlobalDef(name, "structure"); // Don't return here -- we create the struct anyway.
    }

    StructPtr p = new Struct(this, name, local);
    _contents.push_back(p);
    return p;
}

SequencePtr
Slice::Container::createSequence(const string& name, const TypePtr& type, const StringList& metaData, bool local,
                                 NodeType nt)
{
    checkIdentifier(name);

    if(_unit->profile() == IceE && !local)
    {
        BuiltinPtr builtin = BuiltinPtr::dynamicCast(type);
        if((builtin && builtin->kind() == Builtin::KindObject) || ClassDeclPtr::dynamicCast(type))
        {
            string msg = "Sequence `" + name + "' cannot contain object values.";
            _unit->error(msg);
            return 0;
        }
    }

    ContainedList matches = _unit->findContents(thisScope() + name);
    if(!matches.empty())
    {
        SequencePtr p = SequencePtr::dynamicCast(matches.front());
        if(p)
        {
            if(_unit->ignRedefs())
            {
                p->updateIncludeLevel();
                return p;
            }
        }
        if(matches.front()->name() == name)
        {
            string msg = "redefinition of " + matches.front()->kindOf() + " `" + matches.front()->name();
            msg += "' as sequence";
            _unit->error(msg);
        }
        else
        {
            string msg = "sequence `" + name + "' differs only in capitalization from ";
            msg += matches.front()->kindOf() + " `" + matches.front()->name() + "'";
            _unit->error(msg);
        }
        return 0;
    }

    nameIsLegal(name, "sequence"); // Don't return here -- we create the sequence anyway.

    if(nt == Real)
    {
        checkForGlobalDef(name, "sequence"); // Don't return here -- we create the sequence anyway.
    }

    //
    // If sequence is non-local, element type cannot be local.
    //
    if(!local && type->isLocal())
    {
        string msg = "non-local sequence `" + name + "' cannot have local element type";
        _unit->error(msg);
    }

    SequencePtr p = new Sequence(this, name, type, metaData, local);
    _contents.push_back(p);
    return p;
}

DictionaryPtr
Slice::Container::createDictionary(const string& name, const TypePtr& keyType, const StringList& keyMetaData,
                                   const TypePtr& valueType, const StringList& valueMetaData, bool local,
                                   NodeType nt)
{
    checkIdentifier(name);

    if(_unit->profile() == IceE && !local)
    {
        BuiltinPtr builtin = BuiltinPtr::dynamicCast(valueType);
        if((builtin && builtin->kind() == Builtin::KindObject) || ClassDeclPtr::dynamicCast(valueType))
        {
            string msg = "Dictionary `" + name + "' cannot contain object values.";
            _unit->error(msg);
            return 0;
        }
    }

    ContainedList matches = _unit->findContents(thisScope() + name);
    if(!matches.empty())
    {
        DictionaryPtr p = DictionaryPtr::dynamicCast(matches.front());
        if(p)
        {
            if(_unit->ignRedefs())
            {
                p->updateIncludeLevel();
                return p;
            }
        }
        if(matches.front()->name() == name)
        {
            string msg = "redefinition of " + matches.front()->kindOf() + " `" + matches.front()->name();
            msg += "' as dictionary";
            _unit->error(msg);
        }
        else
        {
            string msg = "dictionary `" + name + "' differs only in capitalization from ";
            msg += matches.front()->kindOf() + " `" + matches.front()->name() + "'";
            _unit->error(msg);
        }
        return 0;
    }

    nameIsLegal(name, "dictionary"); // Don't return here -- we create the dictionary anyway.

    if(nt == Real)
    {
        checkForGlobalDef(name, "dictionary"); // Don't return here -- we create the dictionary anyway.
    }

    if(nt == Real)
    {
        bool containsSequence = false;
        if(!Dictionary::legalKeyType(keyType, containsSequence))
        {
            _unit->error("dictionary `" + name + "' uses an illegal key type");
            return 0;
        }
        if(containsSequence)
        {
            _unit->warning("use of sequences in dictionary keys has been deprecated");
        }
    }

    if(!local)
    {
        if(keyType->isLocal())
        {
            string msg = "non-local dictionary `" + name + "' cannot have local key type";
            _unit->error(msg);
        }
        if(valueType->isLocal())
        {
            string msg = "non-local dictionary `" + name + "' cannot have local value type";
            _unit->error(msg);
        }
    }

    DictionaryPtr p = new Dictionary(this, name, keyType, keyMetaData, valueType, valueMetaData, local);
    _contents.push_back(p);
    return p;
}

EnumPtr
Slice::Container::createEnum(const string& name, bool local, NodeType nt)
{
    checkIdentifier(name);

    ContainedList matches = _unit->findContents(thisScope() + name);
    if(!matches.empty())
    {
        EnumPtr p = EnumPtr::dynamicCast(matches.front());
        if(p)
        {
            if(_unit->ignRedefs())
            {
                p->updateIncludeLevel();
                return p;
            }
        }
        if(matches.front()->name() == name)
        {
            string msg = "redefinition of " + matches.front()->kindOf() + " `" + matches.front()->name();
            msg += "' as enumeration";
            _unit->error(msg);
        }
        else
        {
            string msg = "enumeration `" + name + "' differs only in capitalization from ";
            msg += matches.front()->kindOf() + " `" + matches.front()->name() + "'";
            _unit->error(msg);
        }
        return 0;
    }

    nameIsLegal(name, "enumeration"); // Don't return here -- we create the enumeration anyway.

    if(nt == Real)
    {
        checkForGlobalDef(name, "enumeration"); // Don't return here -- we create the enumeration anyway.
    }

    EnumPtr p = new Enum(this, name, local);
    _contents.push_back(p);
    return p;
}

EnumeratorPtr
Slice::Container::createEnumerator(const string& name)
{
    EnumeratorPtr p = validateEnumerator(name);
    if(p)
    {
        return p;
    }

    p = new Enumerator(this, name);
    _contents.push_back(p);
    return p;
}

EnumeratorPtr
Slice::Container::createEnumerator(const string& name, int value)
{
    EnumeratorPtr p = validateEnumerator(name);
    if(p)
    {
        return p;
    }

    p = new Enumerator(this, name, value);
    _contents.push_back(p);
    return p;
}

ConstPtr
Slice::Container::createConst(const string name, const TypePtr& constType, const StringList& metaData,
                              const SyntaxTreeBasePtr& valueType, const string& value, const string& literal,
                              NodeType nt)
{
    checkIdentifier(name);

    ContainedList matches = _unit->findContents(thisScope() + name);
    if(!matches.empty())
    {
        ConstPtr p = ConstPtr::dynamicCast(matches.front());
        if(p)
        {
            if(_unit->ignRedefs())
            {
                p->updateIncludeLevel();
                return p;
            }
        }
        if(matches.front()->name() == name)
        {
            string msg = "redefinition of " + matches.front()->kindOf() + " `" + matches.front()->name();
            msg += "' as constant";
            _unit->error(msg);
        }
        else
        {
            string msg = "constant `" + name + "' differs only in capitalization from ";
            msg += matches.front()->kindOf() + " `" + matches.front()->name() + "'";
            _unit->error(msg);
        }
        return 0;
    }

    nameIsLegal(name, "constant"); // Don't return here -- we create the constant anyway.

    if(nt == Real)
    {
        checkForGlobalDef(name, "constant"); // Don't return here -- we create the constant anyway.
    }

    //
    // Validate the constant and its value.
    //
    if(nt == Real && !validateConstant(name, constType, valueType, value, true))
    {
        return 0;
    }

    ConstPtr p = new Const(this, name, constType, metaData, valueType, value, literal);
    _contents.push_back(p);
    return p;
}

TypeList
Slice::Container::lookupType(const string& scoped, bool printError)
{
    //
    // Remove whitespace.
    //
    string sc = scoped;
    string::size_type pos;
    while((pos = sc.find_first_of(" \t\r\n")) != string::npos)
    {
        sc.erase(pos, 1);
    }

    //
    // Check for builtin type.
    //
    for(unsigned int i = 0; i < sizeof(Builtin::builtinTable) / sizeof(const char*); ++i)
    {
        if(sc == Builtin::builtinTable[i])
        {
            TypeList result;
            result.push_back(_unit->builtin(static_cast<Builtin::Kind>(i)));
            return result;
        }
    }

    //
    // Not a builtin type, try to look up a constructed type.
    //
    return lookupTypeNoBuiltin(scoped, printError);
}

TypeList
Slice::Container::lookupTypeNoBuiltin(const string& scoped, bool printError, bool ignoreUndefined)
{
    //
    // Remove whitespace.
    //
    string sc = scoped;
    string::size_type pos;
    while((pos = sc.find_first_of(" \t\r\n")) != string::npos)
    {
        sc.erase(pos, 1);
    }

    //
    // Absolute scoped name?
    //
    if(sc.size() >= 2 && sc[0] == ':')
    {
        return _unit->lookupTypeNoBuiltin(sc.substr(2), printError);
    }

    TypeList results;
    bool typeError = false;
    vector<string> errors;
    if(sc.rfind('*') == sc.length() - 1)
    {
        //
        // Proxies.
        //
        ContainedList matches = _unit->findContents(thisScope() + sc.substr(0, sc.length() - 1));
        for(ContainedList::const_iterator p = matches.begin(); p != matches.end(); ++p)
        {
            ClassDefPtr def = ClassDefPtr::dynamicCast(*p);
            if(def)
            {
                continue; // Ignore class definitions.
            }

            if(printError && matches.front()->scoped() != (thisScope() + sc))
            {
                string msg = (*p)->kindOf() + " name `" + scoped;
                msg += "' is capitalized inconsistently with its previous name: `";
                msg += matches.front()->scoped() + "'";
                _unit->error(msg);
            }

            ClassDeclPtr cl = ClassDeclPtr::dynamicCast(*p);
            if(!cl)
            {
                if(printError)
                {
                    string msg = "`";
                    msg += sc;
                    msg += "' must be class or interface";
                    _unit->error(msg);
                }
                return TypeList();
            }
            results.push_back(new Proxy(cl));
        }
    }
    else
    {
        //
        // Non-Proxies.
        //
        ContainedList matches = _unit->findContents(thisScope() + sc);
        for(ContainedList::const_iterator p = matches.begin(); p != matches.end(); ++p)
        {
            ClassDefPtr def = ClassDefPtr::dynamicCast(*p);
            if(def)
            {
                continue; // Ignore class definitions.
            }

            if(printError && matches.front()->scoped() != (thisScope() + sc))
            {
                string msg = (*p)->kindOf() + " name `" + scoped;
                msg += "' is capitalized inconsistently with its previous name: `";
                msg += matches.front()->scoped() + "'";
                errors.push_back(msg);
            }

            ExceptionPtr ex = ExceptionPtr::dynamicCast(*p);
            if(ex)
            {
                if(printError)
                {
                    string msg = "`";
                    msg += sc;
                    msg += "' is an exception, which cannot be used as a type";
                    _unit->error(msg);
                }
                return TypeList();
            }

            TypePtr type = TypePtr::dynamicCast(*p);
            if(!type)
            {
                typeError = true;
                if(printError)
                {
                    string msg = "`";
                    msg += sc;
                    msg += "' is not a type";
                    errors.push_back(msg);
                }
                break; // Possible that correct match is higher in scope
            }
            results.push_back(type);
        }
    }

    if(results.empty())
    {
        ContainedPtr contained = ContainedPtr::dynamicCast(this);
        if(contained)
        {
<<<<<<< HEAD
            results = contained->container()->lookupTypeNoBuiltin(sc, printError, typeError || ignoreUndefined);
=======
            if(typeError)
            {
                ignoreUndefined = true;
            }
            results = contained->container()->lookupTypeNoBuiltin(sc, printError);
            ignoreUndefined = false;
>>>>>>> 05e0a293
        }
        else if(!typeError)
        {
            if(printError && !ignoreUndefined)
            {
                string msg = "`";
                msg += sc;
                msg += "' is not defined";
                _unit->error(msg);
            }
            return TypeList();
        }
    }

    //
    // Do not emit errors if there was a type error but a match was found in a higher scope.
    //
    if(printError && !(typeError && !results.empty()))
    {
        for(vector<string>::const_iterator p = errors.begin(); p != errors.end(); ++p)
        {
            _unit->error(*p);
        }
    }
    return results;
}

ContainedList
Slice::Container::lookupContained(const string& scoped, bool printError)
{
    //
    // Remove whitespace.
    //
    string sc = scoped;
    string::size_type pos;
    while((pos = sc.find_first_of(" \t\r\n")) != string::npos)
    {
        sc.erase(pos, 1);
    }

    //
    // Absolute scoped name?
    //
    if(sc.size() >= 2 && sc[0] == ':')
    {
        return _unit->lookupContained(sc.substr(2), printError);
    }

    ContainedList matches = _unit->findContents(thisScope() + sc);
    ContainedList results;
    for(ContainedList::const_iterator p = matches.begin(); p != matches.end(); ++p)
    {
        if(!ClassDefPtr::dynamicCast(*p)) // Ignore class definitions.
        {
            results.push_back(*p);

            if(printError && (*p)->scoped() != (thisScope() + sc))
            {
                string msg = (*p)->kindOf() + " name `" + scoped;
                msg += "' is capitalized inconsistently with its previous name: `" + (*p)->scoped() + "'";
                _unit->error(msg);
            }
        }
    }

    if(results.empty())
    {
        ContainedPtr contained = ContainedPtr::dynamicCast(this);
        if(!contained)
        {
            if(printError)
            {
                string msg = "`";
                msg += sc;
                msg += "' is not defined";
                _unit->error(msg);
            }
            return ContainedList();
        }
        return contained->container()->lookupContained(sc, printError);
    }
    else
    {
        return results;
    }
}

ExceptionPtr
Slice::Container::lookupException(const string& scoped, bool printError)
{
    ContainedList contained = lookupContained(scoped, printError);
    if(contained.empty())
    {
        return 0;
    }

    ExceptionList exceptions;
    for(ContainedList::iterator p = contained.begin(); p != contained.end(); ++p)
    {
        ExceptionPtr ex = ExceptionPtr::dynamicCast(*p);
        if(!ex)
        {
            if(printError)
            {
                string msg = "`";
                msg += scoped;
                msg += "' is not an exception";
                _unit->error(msg);
            }
            return 0;
        }
        exceptions.push_back(ex);
    }
    assert(exceptions.size() == 1);
    return exceptions.front();
}

UnitPtr
Slice::Container::unit() const
{
    return SyntaxTreeBase::unit();
}


ModuleList
Slice::Container::modules() const
{
    ModuleList result;
    for(ContainedList::const_iterator p = _contents.begin(); p != _contents.end(); ++p)
    {
        ModulePtr q = ModulePtr::dynamicCast(*p);
        if(q)
        {
            result.push_back(q);
        }
    }
    return result;
}

ClassList
Slice::Container::classes() const
{
    ClassList result;
    for(ContainedList::const_iterator p = _contents.begin(); p != _contents.end(); ++p)
    {
        ClassDefPtr q = ClassDefPtr::dynamicCast(*p);
        if(q)
        {
            result.push_back(q);
        }
    }
    return result;
}

ExceptionList
Slice::Container::exceptions() const
{
    ExceptionList result;
    for(ContainedList::const_iterator p = _contents.begin(); p != _contents.end(); ++p)
    {
        ExceptionPtr q = ExceptionPtr::dynamicCast(*p);
        if(q)
        {
            result.push_back(q);
        }
    }
    return result;
}

StructList
Slice::Container::structs() const
{
    StructList result;
    for(ContainedList::const_iterator p = _contents.begin(); p != _contents.end(); ++p)
    {
        StructPtr q = StructPtr::dynamicCast(*p);
        if(q)
        {
            result.push_back(q);
        }
    }
    return result;
}

SequenceList
Slice::Container::sequences() const
{
    SequenceList result;
    for(ContainedList::const_iterator p = _contents.begin(); p != _contents.end(); ++p)
    {
        SequencePtr q = SequencePtr::dynamicCast(*p);
        if(q)
        {
            result.push_back(q);
        }
    }
    return result;
}

DictionaryList
Slice::Container::dictionaries() const
{
    DictionaryList result;
    for(ContainedList::const_iterator p = _contents.begin(); p != _contents.end(); ++p)
    {
        DictionaryPtr q = DictionaryPtr::dynamicCast(*p);
        if(q)
        {
            result.push_back(q);
        }
    }
    return result;
}

EnumList
Slice::Container::enums() const
{
    EnumList result;
    for(ContainedList::const_iterator p = _contents.begin(); p != _contents.end(); ++p)
    {
        EnumPtr q = EnumPtr::dynamicCast(*p);
        if(q)
        {
            result.push_back(q);
        }
    }
    return result;
}

ConstList
Slice::Container::consts() const
{
    ConstList result;
    for(ContainedList::const_iterator p = _contents.begin(); p != _contents.end(); ++p)
    {
        ConstPtr q = ConstPtr::dynamicCast(*p);
        if(q)
        {
            result.push_back(q);
        }
    }
    return result;
}

ContainedList
Slice::Container::contents() const
{
    return _contents;
}

bool
Slice::Container::hasNonLocalClassDecls() const
{
    for(ContainedList::const_iterator p = _contents.begin(); p != _contents.end(); ++p)
    {
        ClassDeclPtr cl = ClassDeclPtr::dynamicCast(*p);
        if(cl && !cl->isLocal())
        {
            return true;
        }

        ContainerPtr container = ContainerPtr::dynamicCast(*p);
        if(container && container->hasNonLocalClassDecls())
        {
            return true;
        }
    }

    return false;
}

bool
Slice::Container::hasNonLocalClassDefs() const
{
    for(ContainedList::const_iterator p = _contents.begin(); p != _contents.end(); ++p)
    {
        ClassDefPtr cl = ClassDefPtr::dynamicCast(*p);
        if(cl && !cl->isLocal())
        {
            return true;
        }

        ContainerPtr container = ContainerPtr::dynamicCast(*p);
        if(container && container->hasNonLocalClassDefs())
        {
            return true;
        }
    }

    return false;
}

bool
Slice::Container::hasLocalClassDefsWithAsync() const
{
    for(ContainedList::const_iterator p = _contents.begin(); p != _contents.end(); ++p)
    {
        ClassDefPtr cl = ClassDefPtr::dynamicCast(*p);
        if(cl && cl->isLocal())
        {
            if(cl->hasMetaData("async"))
            {
                return true;
            }

            OperationList ol = cl->operations();
            for(OperationList::const_iterator q = ol.begin(); q != ol.end(); ++q)
            {
                if((*q)->hasMetaData("async"))
                {
                    return true;
                }
            }
        }

        ContainerPtr container = ContainerPtr::dynamicCast(*p);
        if(container && container->hasLocalClassDefsWithAsync())
        {
            return true;
        }
    }

    return false;
}

bool
Slice::Container::hasNonLocalSequences() const
{
    for(ContainedList::const_iterator p = _contents.begin(); p != _contents.end(); ++p)
    {
        SequencePtr s = SequencePtr::dynamicCast(*p);
        if(s && !s->isLocal())
        {
            return true;
        }

        ContainerPtr container = ContainerPtr::dynamicCast(*p);
        if(container && container->hasNonLocalSequences())
        {
            return true;
        }
    }

    return false;
}

bool
Slice::Container::hasNonLocalExceptions() const
{
    for(ContainedList::const_iterator p = _contents.begin(); p != _contents.end(); ++p)
    {
        ExceptionPtr q = ExceptionPtr::dynamicCast(*p);
        if(q && !q->isLocal())
        {
            return true;
        }

        ContainerPtr container = ContainerPtr::dynamicCast(*p);
        if(container && container->hasNonLocalExceptions())
        {
            return true;
        }
    }

    return false;
}



bool
Slice::Container::hasClassDecls() const
{
    for(ContainedList::const_iterator p = _contents.begin(); p != _contents.end(); ++p)
    {
        if(ClassDeclPtr::dynamicCast(*p))
        {
            return true;
        }

        ContainerPtr container = ContainerPtr::dynamicCast(*p);
        if(container && container->hasClassDecls())
        {
            return true;
        }
    }

    return false;
}

bool
Slice::Container::hasDictionaries() const
{
    for(ContainedList::const_iterator p = _contents.begin(); p != _contents.end(); ++p)
    {
        DictionaryPtr d = DictionaryPtr::dynamicCast(*p);
        if(d)
        {
            return true;
        }

        ContainerPtr container = ContainerPtr::dynamicCast(*p);
        if(container && container->hasDictionaries())
        {
            return true;
        }
    }

    return false;
}

bool
Slice::Container::hasOnlyDictionaries(DictionaryList& dicts) const
{
    bool ret = true;
    for(ContainedList::const_iterator p = _contents.begin(); p != _contents.end(); ++p)
    {
        ModulePtr m = ModulePtr::dynamicCast(*p);
        if(m)
        {
            bool subret = m->hasOnlyDictionaries(dicts);
            if(!subret && ret)
            {
                ret = false;
            }
        }
        DictionaryPtr d = DictionaryPtr::dynamicCast(*p);
        if(d && ret)
        {
            dicts.push_back(d);
        }
        else
        {
            ret = false;
        }
    }

    if(!ret)
    {
        dicts.clear();
    }

    return ret;
}

bool
Slice::Container::hasClassDefs() const
{
    for(ContainedList::const_iterator p = _contents.begin(); p != _contents.end(); ++p)
    {
        if(ClassDefPtr::dynamicCast(*p))
        {
            return true;
        }

        ContainerPtr container = ContainerPtr::dynamicCast(*p);
        if(container && container->hasClassDefs())
        {
            return true;
        }
    }

    return false;
}

bool
Slice::Container::hasOnlyClassDecls() const
{
    for(ContainedList::const_iterator p = _contents.begin(); p != _contents.end(); ++p)
    {
        ModulePtr m = ModulePtr::dynamicCast(*p);
        if(m)
        {
            if(!m->hasOnlyClassDecls())
            {
                return false;
            }
        }
        else if(!ClassDeclPtr::dynamicCast(*p))
        {
            return false;
        }
    }

    return true;
}

bool
Slice::Container::hasAbstractClassDefs() const
{
    for(ContainedList::const_iterator p = _contents.begin(); p != _contents.end(); ++p)
    {
        ClassDefPtr cl = ClassDefPtr::dynamicCast(*p);
        if(cl && cl->isAbstract())
        {
            return true;
        }

        ContainerPtr container = ContainerPtr::dynamicCast(*p);
        if(container && container->hasAbstractClassDefs())
        {
            return true;
        }
    }

    return false;
}

bool
Slice::Container::hasNonLocalDataOnlyClasses() const
{
    for(ContainedList::const_iterator p = _contents.begin(); p != _contents.end(); ++p)
    {
        ClassDefPtr q = ClassDefPtr::dynamicCast(*p);
        if(q)
        {
            if(!q->isLocal() && !q->isAbstract())
            {
                return true;
            }
        }

        ContainerPtr container = ContainerPtr::dynamicCast(*p);
        if(container && container->hasNonLocalDataOnlyClasses())
        {
            return true;
        }
    }

    return false;
}

bool
Slice::Container::hasOtherConstructedOrExceptions() const
{
    for(ContainedList::const_iterator p = _contents.begin(); p != _contents.end(); ++p)
    {
        if(ConstructedPtr::dynamicCast(*p) && !ClassDeclPtr::dynamicCast(*p) && !ClassDefPtr::dynamicCast(*p))
        {
            return true;
        }

        if(ExceptionPtr::dynamicCast(*p))
        {
            return true;
        }

        if(ConstPtr::dynamicCast(*p))
        {
            return true;
        }

        ContainerPtr container = ContainerPtr::dynamicCast(*p);
        if(container && container->hasOtherConstructedOrExceptions())
        {
            return true;
        }
    }

    return false;
}

bool
Slice::Container::hasContentsWithMetaData(const string& meta) const
{
    for(ContainedList::const_iterator p = _contents.begin(); p != _contents.end(); ++p)
    {
        if((*p)->hasMetaData(meta))
        {
            return true;
        }

        ContainerPtr container = ContainerPtr::dynamicCast(*p);
        if(container && container->hasContentsWithMetaData(meta))
        {
            return true;
        }
    }

    return false;
}

bool
Slice::Container::hasAsyncOps() const
{
    for(ContainedList::const_iterator p = _contents.begin(); p != _contents.end(); ++p)
    {
        ClassDefPtr cl = ClassDefPtr::dynamicCast(*p);
        if(cl && !cl->isLocal())
        {
            OperationList ops = cl->operations();
            if(!ops.empty() && cl->hasMetaData("amd"))
            {
                return true;
            }
            for(OperationList::const_iterator i = ops.begin(); i != ops.end(); ++i)
            {
                OperationPtr op = *i;
                if(op->hasMetaData("amd"))
                {
                    return true;
                }
            }
        }

        ContainerPtr container = ContainerPtr::dynamicCast(*p);
        if(container && container->hasAsyncOps())
        {
            return true;
        }
    }

    return false;
}

bool
Slice::Container::hasNonLocalContained(Contained::ContainedType type) const
{
    for(ContainedList::const_iterator p = _contents.begin(); p != _contents.end(); ++p)
    {
        if((*p)->containedType() == type)
        {
            return true;
        }

        ContainerPtr container = ContainerPtr::dynamicCast(*p);
        if(container && container->hasNonLocalContained(type))
        {
            return true;
        }
    }

    return false;
}

string
Slice::Container::thisScope() const
{
    string s;
    ContainedPtr contained = ContainedPtr::dynamicCast(const_cast<Container*>(this));
    if(contained)
    {
        s = contained->scoped();
    }
    s += "::";
    return s;
}

void
Slice::Container::mergeModules()
{
    for(ContainedList::iterator p = _contents.begin(); p != _contents.end(); ++p)
    {
        ModulePtr mod1 = ModulePtr::dynamicCast(*p);
        if(!mod1)
        {
            continue;
        }

        DefinitionContextPtr dc1 = mod1->definitionContext();
        assert(dc1);
        StringList metaData1 = dc1->getMetaData();
        metaData1.sort();
        metaData1.unique();

        ContainedList::iterator q = p;
        ++q;
        while(q != _contents.end())
        {
            ModulePtr mod2 = ModulePtr::dynamicCast(*q);
            if(!mod2)
            {
                ++q;
                continue;
            }

            if(mod1->name() != mod2->name())
            {
                ++q;
                continue;
            }

            //
            // Compare the global metadata of the two modules being merged.
            //
            DefinitionContextPtr dc2 = mod2->definitionContext();
            assert(dc2);
            StringList metaData2 = dc2->getMetaData();
            metaData2.sort();
            metaData2.unique();
            if(!checkGlobalMetaData(metaData1, metaData2))
            {
                unit()->warning("global metadata mismatch for module `" + mod1->name() + "' in files " +
                                dc1->filename() + " and " + dc2->filename());
            }

            mod1->_contents.splice(mod1->_contents.end(), mod2->_contents);

            if(mod1->_comment.length() < mod2->_comment.length())
            {
                mod1->_comment.swap(mod2->_comment);
            }

            mod1->_includeLevel = min(mod1->_includeLevel, mod2->_includeLevel);

            _unit->removeContent(*q);
            q = _contents.erase(q);
        }

        mod1->mergeModules();
    }
}

void
Slice::Container::sort()
{
    _contents.sort();
}

void
Slice::Container::sortContents(bool sortFields)
{
    for(ContainedList::const_iterator p = _contents.begin(); p != _contents.end(); ++p)
    {
        ContainerPtr container = ContainerPtr::dynamicCast(*p);
        if(container)
        {
            if(!sortFields)
            {
                if(StructPtr::dynamicCast(container) ||
                   ClassDefPtr::dynamicCast(container) ||
                   ExceptionPtr::dynamicCast(container))
                {
                    continue;
                }
            }
            //
            // Don't sort operation definitions, otherwise parameters are shown in the
            // wrong order in the synopsis.
            //
            if(!OperationPtr::dynamicCast(container))
            {
                container->sort();
            }
            container->sortContents(sortFields);
        }
    }
}

void
Slice::Container::visit(ParserVisitor* visitor, bool all)
{
    for(ContainedList::const_iterator p = _contents.begin(); p != _contents.end(); ++p)
    {
        if(all || (*p)->includeLevel() == 0)
        {
            (*p)->visit(visitor, all);
        }
    }
}

void
Slice::Container::containerRecDependencies(set<ConstructedPtr>& dependencies)
{
    for(ContainedList::iterator p = _contents.begin(); p != _contents.end(); ++p)
    {
        ConstructedPtr constructed = ConstructedPtr::dynamicCast(*p);
        if(constructed && dependencies.find(constructed) != dependencies.end())
        {
            dependencies.insert(constructed);
            constructed->recDependencies(dependencies);
        }
    }
}

bool
Slice::Container::checkIntroduced(const string& scoped, ContainedPtr namedThing)
{
    if(scoped[0] == ':') // Only unscoped names introduce anything.
    {
        return true;
    }

    //
    // Split off first component.
    //
    string::size_type pos = scoped.find("::");
    string firstComponent = pos == string::npos ? scoped : scoped.substr(0, pos);

    //
    // If we don't have a type, the thing that is introduced is the contained for
    // the first component.
    //
    if(namedThing == 0)
    {
        ContainedList cl = lookupContained(firstComponent, false);
        if(cl.empty())
        {
            return true; // Ignore types whose creation failed previously.
        }
        namedThing = cl.front();
    }
    else
    {
        //
        // For each scope, get the container until we have the container
        // for the first scope (which is the introduced one).
        //
        ContainerPtr c;
        bool first = true;
        while(pos != string::npos)
        {
            if(first)
            {
                c = namedThing->container();
            }
            else
            {
                ContainedPtr contained = ContainedPtr::dynamicCast(c);
                if(contained)
                {
                    c = contained->container();
                }
            }
            first = false;
            if(pos != string::npos)
            {
                pos = scoped.find("::", pos + 2);
            }
        }
        if(ContainedPtr::dynamicCast(c))
        {
            namedThing = ContainedPtr::dynamicCast(c);
        }
    }

    //
    // Check if the first component is in the introduced map of this scope.
    //
    map<string, ContainedPtr, CICompare>::const_iterator it = _introducedMap.find(firstComponent);
    if(it == _introducedMap.end())
    {
        //
        // We've just introduced the first component to the current scope.
        //
        _introducedMap[firstComponent] = namedThing;    // No, insert it
    }
    else
    {
        //
        // We've previously introduced the first component to the current scope,
        // check that it has not changed meaning.
        //
        if(it->second != namedThing)
        {
            //
            // Parameter are in its own scope.
            //
            if((ParamDeclPtr::dynamicCast(it->second) && !ParamDeclPtr::dynamicCast(namedThing)) ||
               (!ParamDeclPtr::dynamicCast(it->second) && ParamDeclPtr::dynamicCast(namedThing)))
            {
                return true;
            }

            //
            // Data members are in its own scope.
            //
            if((DataMemberPtr::dynamicCast(it->second) && !DataMemberPtr::dynamicCast(namedThing)) ||
               (!DataMemberPtr::dynamicCast(it->second) && DataMemberPtr::dynamicCast(namedThing)))
            {
                return true;
            }

            _unit->error("`" + firstComponent + "' has changed meaning");
            return false;
        }
    }
    return true;
}

bool
Slice::Container::nameIsLegal(const string& newName, const char* newConstruct)
{
    ModulePtr module = ModulePtr::dynamicCast(this);

    //
    // Check whether the enclosing module has the same name.
    //
    if(module)
    {
        if(newName == module->name())
        {
            string msg = newConstruct;
            msg += " name `" + newName + "' must differ from the name of its immediately enclosing module";
            _unit->error(msg);
            return false;
        }

        string name = IceUtilInternal::toLower(newName);
        string thisName = IceUtilInternal::toLower(module->name());
        if(name == thisName)
        {
            string msg = newConstruct;
            msg += " name `" + name + "' cannot differ only in capitalization from its immediately enclosing "
                   "module name `" + module->name() + "'";
            _unit->error(msg);
            return false;
        }

        module = ModulePtr::dynamicCast(module->container()); // Get enclosing module for test below.
    }

    //
    // Check whether any of the enclosing modules have the same name.
    //
    while(module)
    {
        if(newName == module->name())
        {
            string msg = newConstruct;
            msg += " name `" + newName + "' must differ from the name of enclosing module `" + module->name()
                   + "' (first defined at " + module->file() + ":" + module->line() + ")";
            _unit->error(msg);
            return false;
        }

        string name = IceUtilInternal::toLower(newName);
        string thisName = IceUtilInternal::toLower(module->name());
        if(name == thisName)
        {
            string msg = newConstruct;
            msg += " name `" + name + "' cannot differ only in capitalization from enclosing module `"
                   + module->name() + "' (first defined at " + module->file() + ":" + module->line() + ")";
            _unit->error(msg);
            return false;
        }

        module = ModulePtr::dynamicCast(module->container());
    }

    return true;
}

bool
Slice::Container::checkForGlobalDef(const string& name, const char* newConstruct)
{
    if(dynamic_cast<Unit*>(this) && strcmp(newConstruct, "module"))
    {
        static const string vowels = "aeiou";
        string glottalStop;
        if(vowels.find_first_of(newConstruct[0]) != string::npos)
        {
            glottalStop = "n";
        }
        _unit->error("`" + name + "': a" + glottalStop + " " + newConstruct +
                     " can be defined only at module scope");
        return false;
    }
    return true;
}

Slice::Container::Container(const UnitPtr& unit) :
    SyntaxTreeBase(unit)
{
}

void
Slice::Container::checkIdentifier(const string& name) const
{
    //
    // Weed out identifiers with reserved suffixes.
    //
    static const string suffixBlacklist[] = { "Helper", "Holder", "Prx", "Ptr" };
    for(size_t i = 0; i < sizeof(suffixBlacklist) / sizeof(*suffixBlacklist); ++i)
    {
        if(name.find(suffixBlacklist[i], name.size() - suffixBlacklist[i].size()) != string::npos)
        {
            _unit->error("illegal identifier `" + name + "': `" + suffixBlacklist[i] + "' suffix is reserved");
        }
    }

    //
    // Check for illegal underscores.
    //
    if(name.find('_') == 0)
    {
        _unit->error("illegal leading underscore in identifier `" + name + "'");
    }
    else if(name.rfind('_') == name.size() - 1)
    {
        _unit->error("illegal trailing underscore in identifier `" + name + "'");
    }
    else if(name.find("__") != string::npos)
    {
        _unit->error("illegal double underscore in identifier `" + name + "'");
    }
    else if(_unit->currentIncludeLevel() == 0 && !_unit->allowUnderscore() && name.find('_') != string::npos)
    {
        //
        // For rules controlled by a translator option, we don't complain about included files.
        //
        _unit->error("illegal underscore in identifier `" + name + "'");
    }

    if(_unit->currentIncludeLevel() == 0 && !_unit->allowIcePrefix())
    {
        //
        // For rules controlled by a translator option, we don't complain about included files.
        //
        if(name.size() >= 3)
        {
            string prefix3;
            prefix3 += ::tolower(static_cast<unsigned char>(name[0]));
            prefix3 += ::tolower(static_cast<unsigned char>(name[1]));
            prefix3 += ::tolower(static_cast<unsigned char>(name[2]));
            if(prefix3 == "ice")
            {
                _unit->error("illegal identifier `" + name + "': `" + name.substr(0, 3) + "' prefix is reserved");
            }
        }
    }
}

bool
Slice::Container::checkInterfaceAndLocal(const string& name, bool defined,
                                         bool intf, bool intfOther,
                                         bool local, bool localOther)
{
    string definedOrDeclared;
    if(defined)
    {
        definedOrDeclared = "defined";
    }
    else
    {
        definedOrDeclared = "declared";
    }

    if(!intf && intfOther)
    {
        string msg = "class `";
        msg += name;
        msg += "' was ";
        msg += definedOrDeclared;
        msg += " as interface";
        _unit->error(msg);
        return false;
    }

    if(intf && !intfOther)
    {
        string msg = "interface `";
        msg += name;
        msg += "' was ";
        msg += definedOrDeclared;
        msg += " as class";
        _unit->error(msg);
        return false;
    }

    if(!local && localOther)
    {
        string msg = "non-local `";
        msg += name;
        msg += "' was ";
        msg += definedOrDeclared;
        msg += " local";
        _unit->error(msg);
        return false;
    }

    if(local && !localOther)
    {
        string msg = "local `";
        msg += name;
        msg += "' was ";
        msg += definedOrDeclared;
        msg += " non-local";
        _unit->error(msg);
        return false;
    }

    return true;
}

bool
Slice::Container::checkGlobalMetaData(const StringList& m1, const StringList& m2)
{
    //
    // Not all global metadata mismatches represent actual problems. We are only concerned about
    // the prefixes listed below (also see bug 2766).
    //
    static const char* prefixes[] =
    {
        "java:package",
        "python:package",
        0
    };

    //
    // Collect the metadata that is unique to each list.
    //
    StringList diffs;
    set_symmetric_difference(m1.begin(), m1.end(), m2.begin(), m2.end(), back_inserter(diffs));

    for(StringList::const_iterator p = diffs.begin(); p != diffs.end(); ++p)
    {
        for(int i = 0; prefixes[i] != 0; ++i)
        {
            if(p->find(prefixes[i]) != string::npos)
            {
                return false;
            }
        }
    }

    return true;
}

bool
Slice::Container::validateConstant(const string& name, const TypePtr& type, const SyntaxTreeBasePtr& valueType,
                                   const string& value, bool isConstant)
{
    //
    // isConstant indicates whether a constant or a data member (with a default value) is
    // being defined.
    //

    if(!type)
    {
        return false;
    }

    const string desc = isConstant ? "constant" : "data member";

    //
    // If valueType is a ConstPtr, it means the constant or data member being defined
    // refers to another constant.
    //
    const ConstPtr constant = ConstPtr::dynamicCast(valueType);

    //
    // First verify that it is legal to specify a constant or default value for the given type.
    //

    BuiltinPtr b = BuiltinPtr::dynamicCast(type);
    EnumPtr e = EnumPtr::dynamicCast(type);

    if(b)
    {
        switch(b->kind())
        {
            case Builtin::KindBool:
            case Builtin::KindByte:
            case Builtin::KindShort:
            case Builtin::KindInt:
            case Builtin::KindLong:
            case Builtin::KindFloat:
            case Builtin::KindDouble:
            case Builtin::KindString:
                break;
            default:
            {
                if(isConstant)
                {
                    _unit->error("constant `" + name + "' has illegal type: `" + b->kindAsString() + "'");
                }
                else
                {
                    _unit->error("default value not allowed for data member `" + name + "' of type `" +
                                 b->kindAsString() + "'");
                }
                return false;
            }
        }
    }
    else if(!e)
    {
        if(isConstant)
        {
            _unit->error("constant `" + name + "' has illegal type");
        }
        else
        {
            _unit->error("default value not allowed for data member `" + name + "'");
        }
        return false;
    }

    //
    // Next, verify that the type of the constant or data member is compatible with the given value.
    //

    if(b)
    {
        BuiltinPtr lt;

        if(constant)
        {
            lt = BuiltinPtr::dynamicCast(constant->type());
        }
        else
        {
            lt = BuiltinPtr::dynamicCast(valueType);
        }

        if(lt)
        {
            bool ok = true;
            switch(b->kind())
            {
                case Builtin::KindBool:
                {
                    if(lt->kind() != Builtin::KindBool)
                    {
                        ok = false;
                    }
                    break;
                }
                case Builtin::KindByte:
                case Builtin::KindShort:
                case Builtin::KindInt:
                case Builtin::KindLong:
                {
                    switch(lt->kind())
                    {
                    case Builtin::KindByte:
                    case Builtin::KindShort:
                    case Builtin::KindInt:
                    case Builtin::KindLong:
                        break;
                    default:
                        ok = false;
                        break;
                    }
                    break;
                }
                case Builtin::KindFloat:
                case Builtin::KindDouble:
                {
                    switch(lt->kind())
                    {
                    case Builtin::KindByte:
                    case Builtin::KindShort:
                    case Builtin::KindInt:
                    case Builtin::KindLong:
                    case Builtin::KindFloat:
                    case Builtin::KindDouble:
                        break;
                    default:
                        ok = false;
                        break;
                    }
                    break;
                }
                case Builtin::KindString:
                {
                    if(lt->kind() != Builtin::KindString)
                    {
                        ok = false;
                    }
                    break;
                }
                case Builtin::KindObject:
                case Builtin::KindObjectProxy:
                case Builtin::KindLocalObject:
                {
                    assert(false);
                    break;
                }
            }

            if(!ok)
            {
                string msg = "initializer of type `" + lt->kindAsString() + "' is incompatible with the type `" +
                    b->kindAsString() + "' of " + desc + " `" + name + "'";
                _unit->error(msg);
                return false;
            }
        }
        else
        {
            string msg = "type of initializer is incompatible with the type `" + b->kindAsString() + "' of " + desc +
                " `" + name + "'";
            _unit->error(msg);
            return false;
        }

        switch(b->kind())
        {
            case Builtin::KindByte:
            {
                IceUtil::Int64 l = IceUtilInternal::strToInt64(value.c_str(), 0, 0);
                if(l < ByteMin || l > ByteMax)
                {
                    string msg = "initializer `" + value + "' for " + desc + " `" + name +
                        "' out of range for type byte";
                    _unit->error(msg);
                    return false;
                }
                break;
            }
            case Builtin::KindShort:
            {
                IceUtil::Int64 l = IceUtilInternal::strToInt64(value.c_str(), 0, 0);
                if(l < Int16Min || l > Int16Max)
                {
                    string msg = "initializer `" + value + "' for " + desc + " `" + name +
                        "' out of range for type short";
                    _unit->error(msg);
                    return false;
                }
                break;
            }
            case Builtin::KindInt:
            {
                IceUtil::Int64 l = IceUtilInternal::strToInt64(value.c_str(), 0, 0);
                if(l < Int32Min || l > Int32Max)
                {
                    string msg = "initializer `" + value + "' for " + desc + " `" + name +
                        "' out of range for type int";
                    _unit->error(msg);
                    return false;
                }
                break;
            }

            default:
            {
                break;
            }
        }
    }

    if(e)
    {
        if(constant)
        {
            EnumPtr ec = EnumPtr::dynamicCast(constant->type());
            if(e != ec)
            {
                string msg = "type of initializer is incompatible with the type of " + desc + " `" + name + "'";
                _unit->error(msg);
                return false;
            }
        }
        else
        {
            EnumeratorPtr lte = EnumeratorPtr::dynamicCast(valueType);

            if(!lte)
            {
                string msg = "type of initializer is incompatible with the type of " + desc + " `" + name + "'";
                _unit->error(msg);
                return false;
            }
            EnumeratorList elist = e->getEnumerators();
            if(find(elist.begin(), elist.end(), lte) == elist.end())
            {
                string msg = "enumerator `" + value + "' is not defined in enumeration `" + e->scoped() + "'";
                _unit->error(msg);
                return false;
            }
        }
    }

    return true;
}

EnumeratorPtr
Slice::Container::validateEnumerator(const string& name)
{
    checkIdentifier(name);

    ContainedList matches = _unit->findContents(thisScope() + name);
    if(!matches.empty())
    {
        EnumeratorPtr p = EnumeratorPtr::dynamicCast(matches.front());
        if(p)
        {
            if(_unit->ignRedefs())
            {
                p->updateIncludeLevel();
                return p;
            }
        }
        if(matches.front()->name() == name)
        {
            string msg = "redefinition of " + matches.front()->kindOf() + " `" + matches.front()->name();
            msg += "' as enumerator";
            _unit->error(msg);
        }
        else
        {
            string msg = "enumerator `" + name + "' differs only in capitalization from ";
            msg += matches.front()->kindOf() + " `" + matches.front()->name() + "'";
            _unit->error(msg);
        }
    }

    nameIsLegal(name, "enumerator"); // Don't return here -- we create the enumerator anyway.

    return 0;
}

// ----------------------------------------------------------------------
// Module
// ----------------------------------------------------------------------

Contained::ContainedType
Slice::Module::containedType() const
{
    return ContainedTypeModule;
}

bool
Slice::Module::uses(const ContainedPtr&) const
{
    return false;
}

string
Slice::Module::kindOf() const
{
    return "module";
}

void
Slice::Module::visit(ParserVisitor* visitor, bool all)
{
    if(visitor->visitModuleStart(this))
    {
        Container::visit(visitor, all);
        visitor->visitModuleEnd(this);
    }
}

Slice::Module::Module(const ContainerPtr& container, const string& name) :
    SyntaxTreeBase(container->unit()),
    Container(container->unit()),
    Contained(container, name)
{
}

// ----------------------------------------------------------------------
// Constructed
// ----------------------------------------------------------------------

bool
Slice::Constructed::isLocal() const
{
    return _local;
}

string
Slice::Constructed::typeId() const
{
    return scoped();
}

ConstructedList
Slice::Constructed::dependencies()
{
    set<ConstructedPtr> resultSet;
    recDependencies(resultSet);

#if defined(__SUNPRO_CC) && defined(_RWSTD_NO_MEMBER_TEMPLATES)
    // TODO: find a more usable work-around for this std lib limitation.
    ConstructedList result;
    set<ConstructedPtr>::iterator it = resultSet.begin();
    while(it != resultSet.end())
    {
        result.push_back(*it++);
    }
    return result;
#else
    return ConstructedList(resultSet.begin(), resultSet.end());
#endif
}

Slice::Constructed::Constructed(const ContainerPtr& container, const string& name, bool local) :
    SyntaxTreeBase(container->unit()),
    Type(container->unit()),
    Contained(container, name),
    _local(local)
{
}

// ----------------------------------------------------------------------
// ClassDecl
// ----------------------------------------------------------------------

void
Slice::ClassDecl::destroy()
{
    _definition = 0;
    SyntaxTreeBase::destroy();
}

ClassDefPtr
Slice::ClassDecl::definition() const
{
    return _definition;
}

bool
Slice::ClassDecl::isInterface() const
{
    return _interface;
}

Contained::ContainedType
Slice::ClassDecl::containedType() const
{
    return ContainedTypeClass;
}

bool
Slice::ClassDecl::uses(const ContainedPtr&) const
{
    return false;
}

bool
Slice::ClassDecl::usesClasses() const
{
    return true;
}

size_t
Slice::ClassDecl::minWireSize() const
{
    return 1; // At least four bytes for an instance, if the instance is marshaled as an index.
}

bool
Slice::ClassDecl::isVariableLength() const
{
    return true;
}

string
Slice::ClassDecl::kindOf() const
{
    string s;
    if(isLocal())
    {
        s += "local ";
    }
    s += _interface ? "interface" : "class";
    return s;
}

void
Slice::ClassDecl::visit(ParserVisitor* visitor, bool)
{
    visitor->visitClassDecl(this);
}

void
Slice::ClassDecl::recDependencies(set<ConstructedPtr>& dependencies)
{
    if(_definition)
    {
        _definition->containerRecDependencies(dependencies);
        ClassList bases = _definition->bases();
        for(ClassList::iterator p = bases.begin(); p != bases.end(); ++p)
        {
            (*p)->declaration()->recDependencies(dependencies);
        }
    }
}

void
Slice::ClassDecl::checkBasesAreLegal(const string& name, bool intf, bool local, const ClassList& bases,
                                     const UnitPtr& unit)
{
    //
    // Local definitions cannot have non-local bases, and vice versa.
    //
    for(ClassList::const_iterator p = bases.begin(); p != bases.end(); ++p)
    {
        if(local != (*p)->isLocal())
        {
            ostringstream msg;
            msg << (local ? "local" : "non-local") << " " << (intf ? "interface" : "class") << " `"
                << name << "' cannot have " << ((*p)->isLocal() ? "local" : "non-local") << " base "
                << ((*p)->isInterface() ? "interface" : "class") << " `" << (*p)->name() << "'";
            unit->error(msg.str());
        }
    }

    //
    // Check whether, for multiple inheritance, any of the bases define
    // the same operations.
    //
    if(bases.size() > 1)
    {
        //
        // We have multiple inheritance. Build a list of paths through the
        // inheritance graph, such that multiple inheritance is legal if
        // the union of the names defined in classes on each path are disjoint.
        //
        GraphPartitionList gpl;
        for(ClassList::const_iterator p = bases.begin(); p != bases.end(); ++p)
        {
            ClassList cl;
            gpl.push_back(cl);
            addPartition(gpl, gpl.rbegin(), *p);
        }

        //
        // We now have a list of partitions, with each partition containing
        // a list of class definitions. Turn the list of partitions of class
        // definitions into a list of sets of strings, with each
        // set containing the names of operations and data members defined in
        // the classes in each partition.
        //
        StringPartitionList spl = toStringPartitionList(gpl);

        //
        // Multiple inheritance is legal if no two partitions contain a common
        // name (that is, if the union of the intersections of all possible pairs
        // of partitions is empty).
        //
        checkPairIntersections(spl, name, unit);
    }
}

Slice::ClassDecl::ClassDecl(const ContainerPtr& container, const string& name, bool intf, bool local) :
    SyntaxTreeBase(container->unit()),
    Type(container->unit()),
    Contained(container, name),
    Constructed(container, name, local),
    _interface(intf)
{
    _unit->currentContainer();
}

//
// Return true if the class definition cdp is on one of the class lists in gpl, false otherwise.
//
bool
Slice::ClassDecl::isInList(const GraphPartitionList& gpl, const ClassDefPtr cdp)
{
    for(GraphPartitionList::const_iterator i = gpl.begin(); i != gpl.end(); ++i)
    {
        if(find(i->begin(), i->end(), cdp) != i->end())
        {
            return true;
        }
    }
    return false;
}

void
Slice::ClassDecl::addPartition(GraphPartitionList& gpl,
                               GraphPartitionList::reverse_iterator tail,
                               const ClassDefPtr base)
{
    //
    // If this base is on one of the partition lists already, do nothing.
    //
    if(isInList(gpl, base))
    {
        return;
    }
    //
    // Put the current base at the end of the current partition.
    //
    tail->push_back(base);
    //
    // If the base has bases in turn, recurse, adding the first base
    // of base (the left-most "grandbase") to the current partition.
    //
    if(base->bases().size())
    {
        addPartition(gpl, tail, *(base->bases().begin()));
    }
    //
    // If the base has multiple bases, each of the "grandbases"
    // except for the left-most (which we just dealt with)
    // adds a new partition.
    //
    if(base->bases().size() > 1)
    {
        ClassList grandBases = base->bases();
        ClassList::const_iterator i = grandBases.begin();
        while(++i != grandBases.end())
        {
            ClassList cl;
            gpl.push_back(cl);
            addPartition(gpl, gpl.rbegin(), *i);
        }
    }
}

//
// Convert the list of partitions of class definitions into a
// list of lists, with each member list containing the operation
// names defined by the interfaces in each partition.
//
Slice::ClassDecl::StringPartitionList
Slice::ClassDecl::toStringPartitionList(const GraphPartitionList& gpl)
{
    StringPartitionList spl;
    for(GraphPartitionList::const_iterator i = gpl.begin(); i != gpl.end(); ++i)
    {
        StringList sl;
        spl.push_back(sl);
        for(ClassList::const_iterator j = i->begin(); j != i->end(); ++j)
        {
            OperationList operations = (*j)->operations();
            for(OperationList::const_iterator l = operations.begin(); l != operations.end(); ++l)
            {
                spl.rbegin()->push_back((*l)->name());
            }
        }
    }
    return spl;
}

//
// For all (unique) pairs of string lists, check whether an identifier in one list occurs
// in the other and, if so, complain.
//
void
Slice::ClassDecl::checkPairIntersections(const StringPartitionList& l, const string& name, const UnitPtr& unit)
{
    set<string> reported;
    for(StringPartitionList::const_iterator i = l.begin(); i != l.end(); ++i)
    {
        StringPartitionList::const_iterator cursor = i;
        ++cursor;
        for(StringPartitionList::const_iterator j = cursor; j != l.end(); ++j)
        {
            for(StringList::const_iterator s1 = i->begin(); s1 != i->end(); ++s1)
            {
                for(StringList::const_iterator s2 = j->begin(); s2 != j->end(); ++s2)
                {
                    if((*s1) == (*s2) && reported.find(*s1) == reported.end())
                    {
                        string msg = "ambiguous multiple inheritance: `" + name;
                        msg += "' inherits operation `" + *s1 + "' from two or more unrelated base interfaces";
                        unit->error(msg);
                        reported.insert(*s1);
                    }
                    else if(!CICompare()(*s1, *s2) && !CICompare()(*s2, *s1) &&
                            reported.find(*s1) == reported.end() && reported.find(*s2) == reported.end())
                    {
                        string msg = "ambiguous multiple inheritance: `" + name;
                        msg += "' inherits operations `" + *s1 + "' and `" + *s2;
                        msg += "', which differ only in capitalization, from unrelated base interfaces";
                        unit->error(msg);
                        reported.insert(*s1);
                        reported.insert(*s2);
                    }
                }
            }
        }
    }
}

// ----------------------------------------------------------------------
// ClassDef
// ----------------------------------------------------------------------

void
Slice::ClassDef::destroy()
{
    _declaration = 0;
    _bases.empty();
    Container::destroy();
}

OperationPtr
Slice::ClassDef::createOperation(const string& name,
                                 const TypePtr& returnType,
                                 bool optional,
                                 int tag,
                                 Operation::Mode mode)
{
    checkIdentifier(name);

    ContainedList matches = _unit->findContents(thisScope() + name);
    if(!matches.empty())
    {
        OperationPtr p = OperationPtr::dynamicCast(matches.front());
        if(p)
        {
            if(_unit->ignRedefs())
            {
                p->updateIncludeLevel();
                return p;
            }
        }
        if(matches.front()->name() != name)
        {
            string msg = "operation `" + name + "' differs only in capitalization from ";
            msg += matches.front()->kindOf() + " `" + matches.front()->name() + "'";
            _unit->error(msg);
        }
        string msg = "redefinition of " + matches.front()->kindOf() + " `" + matches.front()->name();
        msg += "' as operation `" + name + "'";
        _unit->error(msg);
        return 0;
    }

    //
    // Check whether enclosing interface/class has the same name.
    //
    if(name == this->name())
    {
        string msg = isInterface() ? "interface" : "class";
        msg += " name `" + name + "' cannot be used as operation name";
        _unit->error(msg);
        return 0;
    }

    string newName = IceUtilInternal::toLower(name);
    string thisName = IceUtilInternal::toLower(this->name());
    if(newName == thisName)
    {
        string msg = "operation `" + name + "' differs only in capitalization from enclosing ";
        msg += isInterface() ? "interface" : "class";
        msg += " name `" + this->name() + "'";
        _unit->error(msg);
    }

    //
    // Check whether any bases have defined something with the same name already.
    //
    for(ClassList::const_iterator p = _bases.begin(); p != _bases.end(); ++p)
    {
        ContainedList cl;
        OperationList ol = (*p)->allOperations();
        copy(ol.begin(), ol.end(), back_inserter(cl));
        DataMemberList dml = (*p)->allDataMembers();
        copy(dml.begin(), dml.end(), back_inserter(cl));
        for(ContainedList::const_iterator q = cl.begin(); q != cl.end(); ++q)
        {
            if((*q)->name() == name)
            {
                string msg = "operation `" + name;
                msg += "' is already defined as a";
                static const string vowels = "aeiou";
                string kindOf = (*q)->kindOf();
                if(vowels.find_first_of(kindOf[0]) != string::npos)
                {
                    msg += "n";
                }
                msg += " " + kindOf + " in a base interface or class";
                _unit->error(msg);
                return 0;
            }

            string baseName = IceUtilInternal::toLower((*q)->name());
            string newName = IceUtilInternal::toLower(name);
            if(baseName == newName)
            {
                string msg = "operation `" + name + "' differs only in capitalization from " + (*q)->kindOf();
                msg += " `" + (*q)->name() + "', which is defined in a base interface or class";
                _unit->error(msg);
            }
        }
    }

    //
    // Non-local class/interface cannot have operation with local return type.
    //
    if(!isLocal() && returnType && returnType->isLocal())
    {
        string msg = "non-local " + this->kindOf() + " `" + this->name() + "' cannot have operation `";
        msg += name + "' with local return type";
        _unit->error(msg);
    }

    _hasOperations = true;
    OperationPtr op = new Operation(this, name, returnType, optional, tag, mode);
    _contents.push_back(op);
    return op;
}

DataMemberPtr
Slice::ClassDef::createDataMember(const string& name, const TypePtr& type, bool optional, int tag,
                                  const SyntaxTreeBasePtr& defaultValueType, const string& defaultValue,
                                  const string& defaultLiteral)
{
    checkIdentifier(name);

    if(_unit->profile() == IceE)
    {
        if(!isLocal())
        {
            BuiltinPtr builtin = BuiltinPtr::dynamicCast(type);
            if((builtin && builtin->kind() == Builtin::KindObject))
            {
                string msg = "Class data member `" + name + "' cannot be a value object.";
                _unit->error(msg);
                return 0;
            }

            ClassDeclPtr classDecl = ClassDeclPtr::dynamicCast(type);
            if(classDecl != 0 && !classDecl->isLocal())
            {
                string msg = "Class data member `" + name + "' cannot be a value object.";
                _unit->error(msg);
                return 0;
            }
        }
    }

    assert(!isInterface());
    ContainedList matches = _unit->findContents(thisScope() + name);
    if(!matches.empty())
    {
        DataMemberPtr p = DataMemberPtr::dynamicCast(matches.front());
        if(p)
        {
            if(_unit->ignRedefs())
            {
                p->updateIncludeLevel();
                return p;
            }
        }

        if(matches.front()->name() != name)
        {
            string msg = "data member `" + name + "' differs only in capitalization from ";
            msg += matches.front()->kindOf() + " `" + matches.front()->name() + "'";
            _unit->error(msg);
        }
        else
        {
            string msg = "redefinition of " + matches.front()->kindOf() + " `" + matches.front()->name();
            msg += "' as data member `" + name + "'";
            _unit->error(msg);
            return 0;
        }
    }

    string newName = IceUtilInternal::toLower(name);

    //
    // Check whether any bases have defined something with the same name already.
    //
    for(ClassList::const_iterator p = _bases.begin(); p != _bases.end(); ++p)
    {
        ContainedList cl;
        OperationList ol = (*p)->allOperations();
        copy(ol.begin(), ol.end(), back_inserter(cl));
        DataMemberList dml = (*p)->allDataMembers();
        copy(dml.begin(), dml.end(), back_inserter(cl));
        for(ContainedList::const_iterator q = cl.begin(); q != cl.end(); ++q)
        {
            if((*q)->name() == name)
            {
                string msg = "data member `" + name;
                msg += "' is already defined as a";
                static const string vowels = "aeiou";
                string kindOf = (*q)->kindOf();
                if(vowels.find_first_of(kindOf[0]) != string::npos)
                {
                    msg += "n";
                }
                msg += " " + kindOf + " in a base interface or class";
                _unit->error(msg);
                return 0;
            }

            string baseName = IceUtilInternal::toLower((*q)->name());
            string newName = IceUtilInternal::toLower(name);
            if(baseName == newName)
            {
                string msg = "data member `" + name + "' differs only in capitalization from " + (*q)->kindOf();
                msg += " `" + (*q)->name() + "', which is defined in a base interface or class";
                _unit->error(msg);
            }
        }
    }

    //
    // If data member is local, enclosing class/interface must be local.
    //
    if(!isLocal() && type->isLocal())
    {
        string msg = "non-local " + kindOf() + "`" + this->name() + "' cannot contain local member `" + name + "'";
        _unit->error(msg);
    }

    SyntaxTreeBasePtr dlt = defaultValueType;
    string dv = defaultValue;
    string dl = defaultLiteral;

    if(dlt)
    {
        //
        // Validate the default value.
        //
        if(!validateConstant(name, type, dlt, dv, false))
        {
            //
            // Create the data member anyway, just without the default value.
            //
            dlt = 0;
            dv.clear();
            dl.clear();
        }
    }

    if(optional)
    {
        //
        // Validate the tag.
        //
        DataMemberList dml = dataMembers();
        for(DataMemberList::iterator q = dml.begin(); q != dml.end(); ++q)
        {
            if((*q)->optional() && tag == (*q)->tag())
            {
                string msg = "tag for optional data member `" + name + "' is already in use";
                _unit->error(msg);
                break;
            }
        }
    }

    _hasDataMembers = true;
    DataMemberPtr member = new DataMember(this, name, type, optional, tag, dlt, dv, dl);
    _contents.push_back(member);
    return member;
}

ClassDeclPtr
Slice::ClassDef::declaration() const
{
    return _declaration;
}

ClassList
Slice::ClassDef::bases() const
{
    return _bases;
}

ClassList
Slice::ClassDef::allBases() const
{
    ClassList result = _bases;
    result.sort();
    result.unique();
    for(ClassList::const_iterator p = _bases.begin(); p != _bases.end(); ++p)
    {
        ClassList li = (*p)->allBases();
        result.merge(li);
        result.unique();
    }
    return result;
}

OperationList
Slice::ClassDef::operations() const
{
    OperationList result;
    for(ContainedList::const_iterator p = _contents.begin(); p != _contents.end(); ++p)
    {
        OperationPtr q = OperationPtr::dynamicCast(*p);
        if(q)
        {
            result.push_back(q);
        }
    }
    return result;
}

OperationList
Slice::ClassDef::allOperations() const
{
    OperationList result = operations();
    result.sort();
    result.unique();
    for(ClassList::const_iterator p = _bases.begin(); p != _bases.end(); ++p)
    {
        OperationList li = (*p)->allOperations();
        result.merge(li);
        result.unique();
    }
    return result;
}

DataMemberList
Slice::ClassDef::dataMembers() const
{
    DataMemberList result;
    for(ContainedList::const_iterator p = _contents.begin(); p != _contents.end(); ++p)
    {
        DataMemberPtr q = DataMemberPtr::dynamicCast(*p);
        if(q)
        {
            result.push_back(q);
        }
    }
    return result;
}

DataMemberList
Slice::ClassDef::orderedOptionalDataMembers() const
{
    return filterOrderedOptionalDataMembers(dataMembers());
}

//
// Return the data members of this class and its parent classes, in base-to-derived order.
//
DataMemberList
Slice::ClassDef::allDataMembers() const
{
    DataMemberList result;

    //
    // Check if we have a base class. If so, recursively
    // get the data members of the base(s).
    //
    if(!_bases.empty() && !_bases.front()->isInterface())
    {
        result = _bases.front()->allDataMembers();
    }

    //
    // Append this class's data members.
    //
    DataMemberList myMembers = dataMembers();
    result.splice(result.end(), myMembers);

    return result;
}

DataMemberList
Slice::ClassDef::classDataMembers() const
{
    DataMemberList result;
    for(ContainedList::const_iterator p = _contents.begin(); p != _contents.end(); ++p)
    {
        DataMemberPtr q = DataMemberPtr::dynamicCast(*p);
        if(q)
        {
            BuiltinPtr builtin = BuiltinPtr::dynamicCast(q->type());
            if((builtin && builtin->kind() == Builtin::KindObject) || ClassDeclPtr::dynamicCast(q->type()))
            {
                result.push_back(q);
            }
        }
    }
    return result;
}

//
// Return the class data members of this class and its parent classes, in base-to-derived order.
//
DataMemberList
Slice::ClassDef::allClassDataMembers() const
{
    DataMemberList result;

    //
    // Check if we have a base class. If so, recursively
    // get the class data members of the base(s).
    //
    if(!_bases.empty() && !_bases.front()->isInterface())
    {
        result = _bases.front()->allClassDataMembers();
    }

    //
    // Append this class's class members.
    //
    DataMemberList myMembers = classDataMembers();
    result.splice(result.end(), myMembers);

    return result;
}

bool
Slice::ClassDef::canBeCyclic() const
{
    if(!_bases.empty() && !_bases.front()->isInterface() && _bases.front()->canBeCyclic())
    {
        return true;
    }
    DataMemberList dml = dataMembers();
    for(DataMemberList::const_iterator i = dml.begin(); i != dml.end(); ++i)
    {
        if((*i)->type()->usesClasses())
        {
            return true;
        }
    }
    return false;
}

bool
Slice::ClassDef::isAbstract() const
{
    if(isInterface() || _bases.size() > 1) // Is this an interface, or does it derive from interfaces?
    {
        return true;
    }

    if(!_bases.empty() && _bases.front()->isAbstract())
    {
        return true;
    }

    for(ContainedList::const_iterator p = _contents.begin(); p != _contents.end(); ++p)
    {
        if(OperationPtr::dynamicCast(*p))
        {
            return true;
        }
    }

    return false;
}

bool
Slice::ClassDef::isInterface() const
{
    return _interface;
}

bool
Slice::ClassDef::isA(const string& id) const
{
    if(id == _scoped)
    {
        return true;
    }
    for(ClassList::const_iterator p = _bases.begin(); p != _bases.end(); ++p)
    {
        if((*p)->isA(id))
        {
            return true;
        }
    }
    return false;
}

bool
Slice::ClassDef::isLocal() const
{
    return _local;
}

bool
Slice::ClassDef::hasDataMembers() const
{
    return _hasDataMembers;
}

bool
Slice::ClassDef::hasOperations() const
{
    return _hasOperations;
}

bool
Slice::ClassDef::hasDefaultValues() const
{
    DataMemberList dml = dataMembers();
    for(DataMemberList::const_iterator i = dml.begin(); i != dml.end(); ++i)
    {
        if((*i)->defaultValueType())
        {
            return true;
        }
    }

    return false;
}

bool
Slice::ClassDef::inheritsMetaData(const string& meta) const
{
    for(ClassList::const_iterator p = _bases.begin(); p != _bases.end(); ++p)
    {
        if((*p)->hasMetaData(meta) || (*p)->inheritsMetaData(meta))
        {
            return true;
        }
    }

    return false;
}

Contained::ContainedType
Slice::ClassDef::containedType() const
{
    return ContainedTypeClass;
}

bool
Slice::ClassDef::uses(const ContainedPtr&) const
{
    // No uses() implementation here. DataMember and Operation have
    // their own uses().
    return false;
}

string
Slice::ClassDef::kindOf() const
{
    string s;
    if(isLocal())
    {
        s += "local ";
    }
    s += isInterface() ? "interface" : "class";
    return s;
}

void
Slice::ClassDef::visit(ParserVisitor* visitor, bool all)
{
    if(visitor->visitClassDefStart(this))
    {
        Container::visit(visitor, all);
        visitor->visitClassDefEnd(this);
    }
}

int
Slice::ClassDef::compactId() const
{
    return _compactId;
}

Slice::ClassDef::ClassDef(const ContainerPtr& container, const string& name, int id, bool intf, const ClassList& bases,
                          bool local) :
    SyntaxTreeBase(container->unit()),
    Container(container->unit()),
    Contained(container, name),
    _interface(intf),
    _hasDataMembers(false),
    _hasOperations(false),
    _bases(bases),
    _local(local),
    _compactId(id)
{
    //
    // First element of bases may be a class, all others must be
    // interfaces.
    //
#ifndef NDEBUG
    for(ClassList::const_iterator p = _bases.begin(); p != _bases.end(); ++p)
    {
        assert(p == _bases.begin() || (*p)->isInterface());
    }
#endif

    if(_compactId >= 0)
    {
        _unit->addTypeId(_compactId, scoped());
    }
}

// ----------------------------------------------------------------------
// Proxy
// ----------------------------------------------------------------------

bool
Slice::Proxy::isLocal() const
{
    return __class->isLocal();
}

string
Slice::Proxy::typeId() const
{
    return __class->scoped();
}

bool
Slice::Proxy::usesClasses() const
{
    return false;
}

size_t
Slice::Proxy::minWireSize() const
{
    return 2; // At least two bytes for a nil proxy (empty name and empty category strings).
}

bool
Slice::Proxy::isVariableLength() const
{
    return true;
}

ClassDeclPtr
Slice::Proxy::_class() const
{
    return __class;
}

Slice::Proxy::Proxy(const ClassDeclPtr& cl) :
     SyntaxTreeBase(cl->unit()),
     Type(cl->unit()),
    __class(cl)
{
}

// ----------------------------------------------------------------------
// Exception
// ----------------------------------------------------------------------

void
Slice::Exception::destroy()
{
    _base = 0;
    Container::destroy();
}

DataMemberPtr
Slice::Exception::createDataMember(const string& name, const TypePtr& type, bool optional, int tag,
                                   const SyntaxTreeBasePtr& defaultValueType, const string& defaultValue,
                                   const string& defaultLiteral)
{
    checkIdentifier(name);

    if(_unit->profile() == IceE)
    {
        if(!isLocal())
        {
            BuiltinPtr builtin = BuiltinPtr::dynamicCast(type);
            if((builtin && builtin->kind() == Builtin::KindObject))
            {
                string msg = "Exception data member `" + name + "' cannot be a value object.";
                _unit->error(msg);
                return 0;
            }

            ClassDeclPtr classDecl = ClassDeclPtr::dynamicCast(type);
            if(classDecl != 0 && !classDecl->isLocal())
            {
                string msg = "Exception data member `" + name + "' cannot be a value object.";
                _unit->error(msg);
                return 0;
            }
        }
    }

    ContainedList matches = _unit->findContents(thisScope() + name);
    if(!matches.empty())
    {
        DataMemberPtr p = DataMemberPtr::dynamicCast(matches.front());
        if(p)
        {
            if(_unit->ignRedefs())
            {
                p->updateIncludeLevel();
                return p;
            }
        }
        if(matches.front()->name() != name)
        {
            string msg = "exception member `" + name + "' differs only in capitalization from ";
            msg += "exception member `" + matches.front()->name() + "'";
            _unit->error(msg);
        }
        else
        {
            string msg = "redefinition of exception member `" + name + "'";
            _unit->error(msg);
            return 0;
        }
    }

    string newName = IceUtilInternal::toLower(name);
    //
    // Check whether any bases have defined a member with the same name already.
    //
    ExceptionList bl = allBases();
    for(ExceptionList::const_iterator q = bl.begin(); q != bl.end(); ++q)
    {
        ContainedList cl;
        DataMemberList dml = (*q)->dataMembers();
        copy(dml.begin(), dml.end(), back_inserter(cl));
        for(ContainedList::const_iterator r = cl.begin(); r != cl.end(); ++r)
        {
            if((*r)->name() == name)
            {
                string msg = "exception member `" + name + "' is already defined in a base exception";
                _unit->error(msg);
                return 0;
            }

            string baseName = IceUtilInternal::toLower((*r)->name());
            string newName = IceUtilInternal::toLower(name);
            if(baseName == newName)
            {
                string msg = "exception member `" + name + "' differs only in capitalization from exception member `";
                msg += (*r)->name() + "', which is defined in a base exception";
                _unit->error(msg);
            }
        }
    }

    //
    // If data member is local, enclosing class/interface must be local.
    //
    if(!isLocal() && type->isLocal())
    {
        string msg = "non-local " + kindOf() + "`" + this->name() + "' cannot contain local member `" + name + "'";
        _unit->error(msg);
    }

    SyntaxTreeBasePtr dlt = defaultValueType;
    string dv = defaultValue;
    string dl = defaultLiteral;

    if(dlt)
    {
        //
        // Validate the default value.
        //
        if(!validateConstant(name, type, dlt, dv, false))
        {
            //
            // Create the data member anyway, just without the default value.
            //
            dlt = 0;
            dv.clear();
            dl.clear();
        }
    }

    if(optional)
    {
        //
        // Validate the tag.
        //
        DataMemberList dml = dataMembers();
        for(DataMemberList::iterator q = dml.begin(); q != dml.end(); ++q)
        {
            if((*q)->optional() && tag == (*q)->tag())
            {
                string msg = "tag for optional data member `" + name + "' is already in use";
                _unit->error(msg);
                break;
            }
        }
    }

    DataMemberPtr p = new DataMember(this, name, type, optional, tag, dlt, dv, dl);
    _contents.push_back(p);
    return p;
}

DataMemberList
Slice::Exception::dataMembers() const
{
    DataMemberList result;
    for(ContainedList::const_iterator p = _contents.begin(); p != _contents.end(); ++p)
    {
        DataMemberPtr q = DataMemberPtr::dynamicCast(*p);
        if(q)
        {
            result.push_back(q);
        }
    }
    return result;
}

DataMemberList
Slice::Exception::orderedOptionalDataMembers() const
{
    return filterOrderedOptionalDataMembers(dataMembers());
}

//
// Return the data members of this exception and its parent exceptions, in base-to-derived order.
//
DataMemberList
Slice::Exception::allDataMembers() const
{
    DataMemberList result;

    //
    // Check if we have a base exception. If so, recursively
    // get the data members of the base exception(s).
    //
    if(base())
    {
        result = base()->allDataMembers();
    }

    //
    // Append this exceptions's data members.
    //
    DataMemberList myMembers = dataMembers();
    result.splice(result.end(), myMembers);

    return result;
}

DataMemberList
Slice::Exception::classDataMembers() const
{
    DataMemberList result;
    for(ContainedList::const_iterator p = _contents.begin(); p != _contents.end(); ++p)
    {
        DataMemberPtr q = DataMemberPtr::dynamicCast(*p);
        if(q)
        {
            BuiltinPtr builtin = BuiltinPtr::dynamicCast(q->type());
            if((builtin && builtin->kind() == Builtin::KindObject) || ClassDeclPtr::dynamicCast(q->type()))
            {
                result.push_back(q);
            }
        }
    }
    return result;
}

//
// Return the class data members of this exception and its parent exceptions, in base-to-derived order.
//
DataMemberList
Slice::Exception::allClassDataMembers() const
{
    DataMemberList result;

    //
    // Check if we have a base exception. If so, recursively
    // get the class data members of the base exception(s).
    //
    if(base())
    {
        result = base()->allClassDataMembers();
    }

    //
    // Append this exceptions's class data members.
    //
    DataMemberList myMembers = classDataMembers();
    result.splice(result.end(), myMembers);

    return result;
}

ExceptionPtr
Slice::Exception::base() const
{
    return _base;
}

ExceptionList
Slice::Exception::allBases() const
{
    ExceptionList result;
    if(_base)
    {
        result = _base->allBases();
        result.push_front(_base);
    }
    return result;
}

bool
Slice::Exception::isBaseOf(const ExceptionPtr& other) const
{
    if(this->scoped() == other->scoped())
    {
        return false;
    }
    ExceptionList bases = other->allBases();
    for(ExceptionList::const_iterator i = bases.begin(); i != bases.end(); ++i)
    {
        if((*i)->scoped() == scoped())
        {
            return true;
        }
    }
    return false;
}

bool
Slice::Exception::isLocal() const
{
    return _local;
}

Contained::ContainedType
Slice::Exception::containedType() const
{
    return ContainedTypeException;
}

bool
Slice::Exception::uses(const ContainedPtr&) const
{
    // No uses() implementation here. DataMember has its own uses().
    return false;
}

bool
Slice::Exception::usesClasses(bool includeOptional) const
{
    DataMemberList dml = dataMembers();
    for(DataMemberList::const_iterator i = dml.begin(); i != dml.end(); ++i)
    {
        if((*i)->type()->usesClasses() && (includeOptional || !(*i)->optional()))
        {
            return true;
        }
    }
    if(_base)
    {
        return _base->usesClasses(includeOptional);
    }
    return false;
}

bool
Slice::Exception::hasDefaultValues() const
{
    DataMemberList dml = dataMembers();
    for(DataMemberList::const_iterator i = dml.begin(); i != dml.end(); ++i)
    {
        if((*i)->defaultValueType())
        {
            return true;
        }
    }

    return false;
}

bool
Slice::Exception::inheritsMetaData(const string& meta) const
{
    if(_base && (_base->hasMetaData(meta) || _base->inheritsMetaData(meta)))
    {
        return true;
    }

    return false;
}

string
Slice::Exception::kindOf() const
{
    return "exception";
}

void
Slice::Exception::visit(ParserVisitor* visitor, bool all)
{
    if(visitor->visitExceptionStart(this))
    {
        Container::visit(visitor, all);
        visitor->visitExceptionEnd(this);
    }
}

Slice::Exception::Exception(const ContainerPtr& container, const string& name, const ExceptionPtr& base, bool local) :
    SyntaxTreeBase(container->unit()),
    Container(container->unit()),
    Contained(container, name),
    _base(base),
    _local(local)
{
}

// ----------------------------------------------------------------------
// Struct
// ----------------------------------------------------------------------

DataMemberPtr
Slice::Struct::createDataMember(const string& name, const TypePtr& type, bool optional, int tag,
                                const SyntaxTreeBasePtr& defaultValueType, const string& defaultValue,
                                const string& defaultLiteral)
{
    checkIdentifier(name);

    if(_unit->profile() == IceE)
    {
        if(!isLocal())
        {
            BuiltinPtr builtin = BuiltinPtr::dynamicCast(type);
            if((builtin && builtin->kind() == Builtin::KindObject))
            {
                string msg = "Struct data member `" + name + "' cannot be a value object.";
                _unit->error(msg);
                return 0;
            }
            ClassDeclPtr classDecl = ClassDeclPtr::dynamicCast(type);
            if(classDecl != 0 && !classDecl->isLocal())
            {
                string msg = "Struct data member `" + name + "' cannot be a value object.";
                _unit->error(msg);
                return 0;
            }
        }
    }

    ContainedList matches = _unit->findContents(thisScope() + name);
    if(!matches.empty())
    {
        DataMemberPtr p = DataMemberPtr::dynamicCast(matches.front());
        if(p)
        {
            if(_unit->ignRedefs())
            {
                p->updateIncludeLevel();
                return p;
            }
        }
        if(matches.front()->name() != name)
        {
            string msg = "member `" + name + "' differs only in capitalization from ";
            msg += "member `" + matches.front()->name() + "'";
            _unit->error(msg);
        }
        else
        {
            string msg = "redefinition of struct member `" + name + "'";
            _unit->error(msg);
            return 0;
        }
    }

    //
    // Structures cannot contain themselves.
    //
    if(type.get() == this)
    {
        string msg = "struct `";
        msg += this->name();
        msg += "' cannot contain itself";
        _unit->error(msg);
        return 0;
    }

    //
    // If data member is local, enclosing class/interface must be local.
    //
    if(!isLocal() && type->isLocal())
    {
        string msg = "non-local " + kindOf() + "`" + this->name() + "' cannot contain local member `" + name + "'";
        _unit->error(msg);
    }

    SyntaxTreeBasePtr dlt = defaultValueType;
    string dv = defaultValue;
    string dl = defaultLiteral;

    if(dlt)
    {
        //
        // Validate the default value.
        //
        if(!validateConstant(name, type, dlt, dv, false))
        {
            //
            // Create the data member anyway, just without the default value.
            //
            dlt = 0;
            dv.clear();
            dl.clear();
        }
    }

    if(optional)
    {
        //
        // Validate the tag.
        //
        DataMemberList dml = dataMembers();
        for(DataMemberList::iterator q = dml.begin(); q != dml.end(); ++q)
        {
            if((*q)->optional() && tag == (*q)->tag())
            {
                string msg = "tag for optional data member `" + name + "' is already in use";
                _unit->error(msg);
                break;
            }
        }
    }

    DataMemberPtr p = new DataMember(this, name, type, optional, tag, dlt, dv, dl);
    _contents.push_back(p);
    return p;
}

DataMemberList
Slice::Struct::dataMembers() const
{
    DataMemberList result;
    for(ContainedList::const_iterator p = _contents.begin(); p != _contents.end(); ++p)
    {
        DataMemberPtr q = DataMemberPtr::dynamicCast(*p);
        if(q)
        {
            result.push_back(q);
        }
    }
    return result;
}

DataMemberList
Slice::Struct::classDataMembers() const
{
    DataMemberList result;
    for(ContainedList::const_iterator p = _contents.begin(); p != _contents.end(); ++p)
    {
        DataMemberPtr q = DataMemberPtr::dynamicCast(*p);
        if(q)
        {
            BuiltinPtr builtin = BuiltinPtr::dynamicCast(q->type());
            if((builtin && builtin->kind() == Builtin::KindObject) || ClassDeclPtr::dynamicCast(q->type()))
            {
                result.push_back(q);
            }
        }
    }
    return result;
}

Contained::ContainedType
Slice::Struct::containedType() const
{
    return ContainedTypeStruct;
}

bool
Slice::Struct::uses(const ContainedPtr&) const
{
    return false;
}

bool
Slice::Struct::usesClasses() const
{
    for(ContainedList::const_iterator p = _contents.begin(); p != _contents.end(); ++p)
    {
        DataMemberPtr q = DataMemberPtr::dynamicCast(*p);
        if(q)
        {
            TypePtr t = q->type();
            if(t->usesClasses())
            {
                return true;
            }
        }
    }
    return false;
}

size_t
Slice::Struct::minWireSize() const
{
    //
    // At least the sum of the minimum member sizes.
    //
    size_t sz = 0;
    DataMemberList dml = dataMembers();
    for(DataMemberList::const_iterator i = dml.begin(); i != dml.end(); ++i)
    {
        sz += (*i)->type()->minWireSize();
    }
    return sz;
}

bool
Slice::Struct::isVariableLength() const
{
    DataMemberList dml = dataMembers();
    for(DataMemberList::const_iterator i = dml.begin(); i != dml.end(); ++i)
    {
        if((*i)->type()->isVariableLength())
        {
            return true;
        }
    }
    return false;
}

bool
Slice::Struct::hasDefaultValues() const
{
    DataMemberList dml = dataMembers();
    for(DataMemberList::const_iterator i = dml.begin(); i != dml.end(); ++i)
    {
        if((*i)->defaultValueType())
        {
            return true;
        }
    }
    return false;
}

string
Slice::Struct::kindOf() const
{
    return "struct";
}

void
Slice::Struct::visit(ParserVisitor* visitor, bool all)
{
    if(visitor->visitStructStart(this))
    {
        Container::visit(visitor, all);
        visitor->visitStructEnd(this);
    }
}

void
Slice::Struct::recDependencies(set<ConstructedPtr>& dependencies)
{
    containerRecDependencies(dependencies);
}

Slice::Struct::Struct(const ContainerPtr& container, const string& name, bool local) :
    SyntaxTreeBase(container->unit()),
    Container(container->unit()),
    Type(container->unit()),
    Contained(container, name),
    Constructed(container, name, local)
{
}

// ----------------------------------------------------------------------
// Sequence
// ----------------------------------------------------------------------

TypePtr
Slice::Sequence::type() const
{
    return _type;
}

StringList
Slice::Sequence::typeMetaData() const
{
    return _typeMetaData;
}

Contained::ContainedType
Slice::Sequence::containedType() const
{
    return ContainedTypeSequence;
}

bool
Slice::Sequence::uses(const ContainedPtr& contained) const
{
    ContainedPtr contained2 = ContainedPtr::dynamicCast(_type);
    if(contained2 && contained2 == contained)
    {
        return true;
    }

    return false;
}

bool
Slice::Sequence::usesClasses() const
{
    return _type->usesClasses();
}

size_t
Slice::Sequence::minWireSize() const
{
    return 1; // An empty sequence.
}

bool
Slice::Sequence::isVariableLength() const
{
    return true;
}

string
Slice::Sequence::kindOf() const
{
    return "sequence";
}

void
Slice::Sequence::visit(ParserVisitor* visitor, bool)
{
    visitor->visitSequence(this);
}

void
Slice::Sequence::recDependencies(set<ConstructedPtr>& dependencies)
{
    ConstructedPtr constructed = ConstructedPtr::dynamicCast(_type);
    if(constructed && dependencies.find(constructed) != dependencies.end())
    {
        dependencies.insert(constructed);
        constructed->recDependencies(dependencies);
    }
}

Slice::Sequence::Sequence(const ContainerPtr& container, const string& name, const TypePtr& type,
                          const StringList& typeMetaData, bool local) :
    SyntaxTreeBase(container->unit()),
    Type(container->unit()),
    Contained(container, name),
    Constructed(container, name, local),
    _type(type),
    _typeMetaData(typeMetaData)
{
}

// ----------------------------------------------------------------------
// Dictionary
// ----------------------------------------------------------------------

TypePtr
Slice::Dictionary::keyType() const
{
    return _keyType;
}

TypePtr
Slice::Dictionary::valueType() const
{
    return _valueType;
}

StringList
Slice::Dictionary::keyMetaData() const
{
    return _keyMetaData;
}

StringList
Slice::Dictionary::valueMetaData() const
{
    return _valueMetaData;
}

Contained::ContainedType
Slice::Dictionary::containedType() const
{
    return ContainedTypeDictionary;
}

bool
Slice::Dictionary::uses(const ContainedPtr& contained) const
{
    {
        ContainedPtr contained2 = ContainedPtr::dynamicCast(_keyType);
        if(contained2 && contained2 == contained)
        {
            return true;
        }
    }

    {
        ContainedPtr contained2 = ContainedPtr::dynamicCast(_valueType);
        if(contained2 && contained2 == contained)
        {
            return true;
        }
    }

    return false;
}

bool
Slice::Dictionary::usesClasses() const
{
    return _valueType->usesClasses();
}

size_t
Slice::Dictionary::minWireSize() const
{
    return 1; // An empty dictionary.
}

bool
Slice::Dictionary::isVariableLength() const
{
    return true;
}

string
Slice::Dictionary::kindOf() const
{
    return "dictionary";
}

void
Slice::Dictionary::visit(ParserVisitor* visitor, bool)
{
    visitor->visitDictionary(this);
}

void
Slice::Dictionary::recDependencies(set<ConstructedPtr>& dependencies)
{
    {
        ConstructedPtr constructed = ConstructedPtr::dynamicCast(_keyType);
        if(constructed && dependencies.find(constructed) != dependencies.end())
        {
            dependencies.insert(constructed);
            constructed->recDependencies(dependencies);
        }
    }

    {
        ConstructedPtr constructed = ConstructedPtr::dynamicCast(_valueType);
        if(constructed && dependencies.find(constructed) != dependencies.end())
        {
            dependencies.insert(constructed);
            constructed->recDependencies(dependencies);
        }
    }
}

//
// Check that the key type of a dictionary is legal. Legal types are
// integral types, string, and sequences and structs containing only
// other legal key types.
//
// Note: Allowing sequences in dictionary keys has been deprecated as
//       of Ice 3.3.0.
//
bool
Slice::Dictionary::legalKeyType(const TypePtr& type, bool& containsSequence)
{
    BuiltinPtr bp = BuiltinPtr::dynamicCast(type);
    if(bp)
    {
        switch(bp->kind())
        {
            case Builtin::KindByte:
            case Builtin::KindBool:
            case Builtin::KindShort:
            case Builtin::KindInt:
            case Builtin::KindLong:
            case Builtin::KindString:
            {
                return true;
                break;
            }

            case Builtin::KindFloat:
            case Builtin::KindDouble:
            case Builtin::KindObject:
            case Builtin::KindObjectProxy:
            case Builtin::KindLocalObject:
            {
                return false;
                break;
            }
        }
    }

    EnumPtr ep = EnumPtr::dynamicCast(type);
    if(ep)
    {
        return true;
    }

    SequencePtr seqp = SequencePtr::dynamicCast(type);
    if(seqp)
    {
        containsSequence = true;
        if(legalKeyType(seqp->type(), containsSequence))
        {
            return true;
        }
    }

    StructPtr strp = StructPtr::dynamicCast(type);
    if(strp)
    {
        DataMemberList dml = strp->dataMembers();
        for(DataMemberList::const_iterator mem = dml.begin(); mem != dml.end(); ++mem)
        {
            if(!legalKeyType((*mem)->type(), containsSequence))
            {
                return false;
            }
        }
        return true;
    }

    return false;
}

Slice::Dictionary::Dictionary(const ContainerPtr& container, const string& name, const TypePtr& keyType,
                              const StringList& keyMetaData, const TypePtr& valueType,
                              const StringList& valueMetaData, bool local) :
    SyntaxTreeBase(container->unit()),
    Type(container->unit()),
    Contained(container, name),
    Constructed(container, name, local),
    _keyType(keyType),
    _valueType(valueType),
    _keyMetaData(keyMetaData),
    _valueMetaData(valueMetaData)
{
}

// ----------------------------------------------------------------------
// Enum
// ----------------------------------------------------------------------

void
Slice::Enum::destroy()
{
    _enumerators.clear();
    SyntaxTreeBase::destroy();
}

EnumeratorList
Slice::Enum::getEnumerators()
{
    return _enumerators;
}

void
Slice::Enum::setEnumerators(const EnumeratorList& ens)
{
    _enumerators = ens;
    int lastValue = -1;
    set<int> values;
    for(EnumeratorList::iterator p = _enumerators.begin(); p != _enumerators.end(); ++p)
    {
        (*p)->_type = this;

        if((*p)->_explicitValue)
        {
            _explicitValue = true;

            if((*p)->_value < 0)
            {
                string msg = "value for enumerator `" + (*p)->name() + "' is out of range";
                _unit->error(msg);
            }
        }
        else
        {
            if(lastValue == Int32Max)
            {
                string msg = "value for enumerator `" + (*p)->name() + "' is out of range";
                _unit->error(msg);
            }

            //
            // If the enumerator was not assigned an explicit value, we automatically assign
            // it one more than the previous enumerator.
            //
            (*p)->_value = lastValue + 1;
        }

        if(values.count((*p)->_value) != 0)
        {
            string msg = "enumerator `" + (*p)->name() + "' has a duplicate value";
            _unit->error(msg);
        }
        values.insert((*p)->_value);

        lastValue = (*p)->_value;

        if(lastValue > _maxValue)
        {
            _maxValue = lastValue;
        }
        if(lastValue < _minValue)
        {
            _minValue = lastValue;
        }
    }
}

bool
Slice::Enum::explicitValue() const
{
    return _explicitValue;
}

int
Slice::Enum::minValue() const
{
    return static_cast<int>(_minValue);
}

int
Slice::Enum::maxValue() const
{
    return static_cast<int>(_maxValue);
}

Contained::ContainedType
Slice::Enum::containedType() const
{
    return ContainedTypeEnum;
}

bool
Slice::Enum::uses(const ContainedPtr&) const
{
    return false;
}

bool
Slice::Enum::usesClasses() const
{
    return false;
}

size_t
Slice::Enum::minWireSize() const
{
    return 1;
}

bool
Slice::Enum::isVariableLength() const
{
    return true;
}

string
Slice::Enum::kindOf() const
{
    return "enumeration";
}

void
Slice::Enum::visit(ParserVisitor* visitor, bool)
{
    visitor->visitEnum(this);
}

void
Slice::Enum::recDependencies(set<ConstructedPtr>&)
{
    // An Enum does not have any dependencies.
}

Slice::Enum::Enum(const ContainerPtr& container, const string& name, bool local) :
    SyntaxTreeBase(container->unit()),
    Type(container->unit()),
    Contained(container, name),
    Constructed(container, name, local),
    _explicitValue(false),
    _minValue(Int32Max),
    _maxValue(0)
{
}

// ----------------------------------------------------------------------
// Enumerator
// ----------------------------------------------------------------------

EnumPtr
Slice::Enumerator::type() const
{
    return _type;
}

Contained::ContainedType
Slice::Enumerator::containedType() const
{
    return ContainedTypeEnumerator;
}

bool
Slice::Enumerator::uses(const ContainedPtr&) const
{
    return false;
}

string
Slice::Enumerator::kindOf() const
{
    return "enumerator";
}

bool
Slice::Enumerator::explicitValue() const
{
    return _explicitValue;
}

int
Slice::Enumerator::value() const
{
    return _value;
}

Slice::Enumerator::Enumerator(const ContainerPtr& container, const string& name) :
    SyntaxTreeBase(container->unit()),
    Contained(container, name),
    _explicitValue(false),
    _value(-1)
{
}

Slice::Enumerator::Enumerator(const ContainerPtr& container, const string& name, int value) :
    SyntaxTreeBase(container->unit()),
    Contained(container, name),
    _explicitValue(true),
    _value(value)
{
}

// ----------------------------------------------------------------------
// Const
// ----------------------------------------------------------------------

TypePtr
Slice::Const::type() const
{
    return _type;
}

StringList
Slice::Const::typeMetaData() const
{
    return _typeMetaData;
}

SyntaxTreeBasePtr
Slice::Const::valueType() const
{
    return _valueType;
}

string
Slice::Const::value() const
{
    return _value;
}

string
Slice::Const::literal() const
{
    return _literal;
}

Contained::ContainedType
Slice::Const::containedType() const
{
    return ContainedTypeConstant;
}

bool
Slice::Const::uses(const ContainedPtr& contained) const
{
    ContainedPtr contained2 = ContainedPtr::dynamicCast(_type);
    return (contained2 && contained2 == contained);
}

string
Slice::Const::kindOf() const
{
    return "constant";
}

void
Slice::Const::visit(ParserVisitor* visitor, bool)
{
    visitor->visitConst(this);
}

Slice::Const::Const(const ContainerPtr& container, const string& name, const TypePtr& type,
                    const StringList& typeMetaData, const SyntaxTreeBasePtr& valueType, const string& value,
                    const string& literal) :
    SyntaxTreeBase(container->unit()),
    Contained(container, name),
    _type(type),
    _typeMetaData(typeMetaData),
    _valueType(valueType),
    _value(value),
    _literal(literal)
{
}

// ----------------------------------------------------------------------
// Operation
// ----------------------------------------------------------------------

TypePtr
Slice::Operation::returnType() const
{
    return _returnType;
}

bool
Slice::Operation::returnIsOptional() const
{
    return _returnIsOptional;
}

int
Slice::Operation::returnTag() const
{
    return _returnTag;
}

Operation::Mode
Slice::Operation::mode() const
{
    return _mode;
}

Operation::Mode
Slice::Operation::sendMode() const
{
    if(_mode == Operation::Idempotent && hasMetaData("nonmutating"))
    {
        return Operation::Nonmutating;
    }
    else
    {
        return _mode;
    }
}

ParamDeclPtr
Slice::Operation::createParamDecl(const string& name, const TypePtr& type, bool isOutParam, bool optional, int tag)
{
    checkIdentifier(name);

    if(_unit->profile() == IceE)
    {
        ClassDefPtr cl = ClassDefPtr::dynamicCast(this->container());
        assert(cl);
        if(!cl->isLocal())
        {
            BuiltinPtr builtin = BuiltinPtr::dynamicCast(type);
            if((builtin && builtin->kind() == Builtin::KindObject))
            {
                string msg = "Object `" + name + "' cannot be passed by value.";
                _unit->error(msg);
                return 0;
            }
            ClassDeclPtr classDecl =  ClassDeclPtr::dynamicCast(type);
            if(classDecl != 0 && !classDecl->isLocal())
            {
                string msg = "Object `" + name + "' cannot be passed by value.";
                _unit->error(msg);
                return 0;
            }
        }
    }

    ContainedList matches = _unit->findContents(thisScope() + name);
    if(!matches.empty())
    {
        ParamDeclPtr p = ParamDeclPtr::dynamicCast(matches.front());
        if(p)
        {
            if(_unit->ignRedefs())
            {
                p->updateIncludeLevel();
                return p;
            }
        }
        if(matches.front()->name() != name)
        {
            string msg = "parameter `" + name + "' differs only in capitalization from ";
            msg += "parameter `" + matches.front()->name() + "'";
            _unit->error(msg);
        }
        else
        {
            string msg = "redefinition of parameter `" + name + "'";
            _unit->error(msg);
            return 0;
        }
    }

    string newName = IceUtilInternal::toLower(name);
    string thisName = IceUtilInternal::toLower(this->name());

    //
    // Check that in parameters don't follow out parameters.
    //
    if(!_contents.empty())
    {
        ParamDeclPtr p = ParamDeclPtr::dynamicCast(_contents.back());
        assert(p);
        if(p->isOutParam() && !isOutParam)
        {
            _unit->error("`" + name + "': in parameters cannot follow out parameters");
        }
    }

    //
    // Non-local class/interface cannot have operation with local parameters.
    //
    ClassDefPtr cl = ClassDefPtr::dynamicCast(this->container());
    assert(cl);
    if(type->isLocal() && !cl->isLocal())
    {
        string msg = "non-local " + cl->kindOf() + " `" + cl->name() + "' cannot have local parameter `";
        msg += name + "' in operation `" + this->name() + "'";
        _unit->error(msg);
    }

    if(optional)
    {
        //
        // Check for a duplicate tag.
        //
        const string msg = "tag for optional parameter `" + name + "' is already in use";
        if(_returnIsOptional && tag == _returnTag)
        {
            _unit->error(msg);
        }
        else
        {
            ParamDeclList params = parameters();
            for(ParamDeclList::const_iterator p = params.begin(); p != params.end(); ++p)
            {
                if((*p)->optional() && (*p)->tag() == tag)
                {
                    _unit->error(msg);
                    break;
                }
            }
        }
    }

    ParamDeclPtr p = new ParamDecl(this, name, type, isOutParam, optional, tag);
    _contents.push_back(p);
    return p;
}

ParamDeclList
Slice::Operation::parameters() const
{
    ParamDeclList result;
    for(ContainedList::const_iterator p = _contents.begin(); p != _contents.end(); ++p)
    {
        ParamDeclPtr q = ParamDeclPtr::dynamicCast(*p);
        if(q)
        {
            result.push_back(q);
        }
    }
    return result;
}

ExceptionList
Slice::Operation::throws() const
{
    return _throws;
}

void
Slice::Operation::setExceptionList(const ExceptionList& el)
{
    _throws = el;

    //
    // Check that no exception occurs more than once in the throws clause.
    //
    ExceptionList uniqueExceptions = el;
    uniqueExceptions.sort();
    uniqueExceptions.unique();
    if(uniqueExceptions.size() != el.size())
    {
        //
        // At least one exception appears twice.
        //
        ExceptionList tmp = el;
        tmp.sort();
        ExceptionList duplicates;
        set_difference(tmp.begin(), tmp.end(),
                       uniqueExceptions.begin(), uniqueExceptions.end(),
                       back_inserter(duplicates));
        string msg = "operation `" + name() + "' has a throws clause with ";
        if(duplicates.size() == 1)
        {
            msg += "a ";
        }
        msg += "duplicate exception";
        if(duplicates.size() > 1)
        {
            msg += "s";
        }
        ExceptionList::const_iterator i = duplicates.begin();
        msg += ": `" + (*i)->name() + "'";
        for(i = ++i; i != duplicates.end(); ++i)
        {
            msg += ", `" + (*i)->name() + "'";
        }
        _unit->error(msg);
    }

    //
    // If the interface is non-local, no local exception can be thrown.
    //
    ClassDefPtr cl = ClassDefPtr::dynamicCast(container());
    assert(cl);
    if(!cl->isLocal())
    {
        for(ExceptionList::const_iterator ep = el.begin(); ep != el.end(); ++ep)
        {
            if((*ep)->isLocal())
            {
                string msg = "non-local " + cl->kindOf() + " `" + cl->name() + "' cannot have operation `";
                msg += name() + "' throwing local exception `" + (*ep)->name() + "'";
                _unit->error(msg);
            }
        }
    }
}

Contained::ContainedType
Slice::Operation::containedType() const
{
    return ContainedTypeOperation;
}

bool
Slice::Operation::uses(const ContainedPtr& contained) const
{
    {
        ContainedPtr contained2 = ContainedPtr::dynamicCast(_returnType);
        if(contained2 && contained2 == contained)
        {
            return true;
        }
    }

    for(ExceptionList::const_iterator q = _throws.begin(); q != _throws.end(); ++q)
    {
        ContainedPtr contained2 = ContainedPtr::dynamicCast(*q);
        if(contained2 && contained2 == contained)
        {
            return true;
        }
    }

    return false;
}

bool
Slice::Operation::sendsClasses(bool includeOptional) const
{
    ParamDeclList pdl = parameters();
    for(ParamDeclList::const_iterator i = pdl.begin(); i != pdl.end(); ++i)
    {
        if(!(*i)->isOutParam() && (*i)->type()->usesClasses() && (includeOptional || !(*i)->optional()))
        {
            return true;
        }
    }
    return false;
}

bool
Slice::Operation::returnsClasses(bool includeOptional) const
{
    TypePtr t = returnType();
    if(t && t->usesClasses() && (includeOptional || !_returnIsOptional))
    {
        return true;
    }
    ParamDeclList pdl = parameters();
    for(ParamDeclList::const_iterator i = pdl.begin(); i != pdl.end(); ++i)
    {
        if((*i)->isOutParam() && (*i)->type()->usesClasses() && (includeOptional || !(*i)->optional()))
        {
            return true;
        }
    }
    return false;
}

bool
Slice::Operation::returnsData() const
{
    TypePtr t = returnType();
    if(t)
    {
        return true;
    }
    ParamDeclList pdl = parameters();
    for(ParamDeclList::const_iterator i = pdl.begin(); i != pdl.end(); ++i)
    {
        if((*i)->isOutParam())
        {
            return true;
        }
    }
    if(!throws().empty())
    {
        return true;
    }
    return false;
}

bool
Slice::Operation::sendsOptionals() const
{
    ParamDeclList pdl = parameters();
    for(ParamDeclList::const_iterator i = pdl.begin(); i != pdl.end(); ++i)
    {
        if(!(*i)->isOutParam() && (*i)->optional())
        {
            return true;
        }
    }
    return false;
}

int
Slice::Operation::attributes() const
{
    string freezeMD;

    if(!findMetaData("freeze:", freezeMD))
    {
        ClassDefPtr classDef = ClassDefPtr::dynamicCast(container());
        assert(classDef != 0);
        classDef->findMetaData("freeze:", freezeMD);
    }

    if(freezeMD != "")
    {
        int result = 0;

        freezeMD = freezeMD.substr(strlen("freeze:"));

        int i = 0;
        while(i < 2)
        {
            if(freezeMD.find(readWriteAttribute[i]) == 0)
            {
                result = i;
                freezeMD = freezeMD.substr(readWriteAttribute[i].size());
                break; // while
            }
            i++;
        }
        if(i == 2)
        {
            emitWarning(definitionContext()->filename(), line(), "invalid freeze metadata for operation");
        }
        else
        {
            if(freezeMD.size() == 0)
            {
                freezeMD = (result == 0) ? ":supports" : ":required";
            }

            //
            // Remove ":"
            //
            freezeMD = freezeMD.substr(1);

            int i = 0;
            while(i < 4)
            {
                if(freezeMD.find(txAttribute[i]) == 0)
                {
                    if(result != 0 && (i == int(Supports) || i == int(Never)))
                    {
                        emitWarning(definitionContext()->filename(), line(), "invalid freeze metadata for operation");
                    }
                    else
                    {
                        result |= (i << 1);
                    }
                    freezeMD = freezeMD.substr(txAttribute[i].size());
                    break; // while
                }
                i++;
            }

            if(i == 4)
            {
                emitWarning(definitionContext()->filename(), line(), "invalid freeze metadata for operation");

                //
                // Set default
                //
                if(result != 0)
                {
                    result |= (int(Required) << 1);
                }
            }
        }
        return result;
    }
    else
    {
        return 0;
    }
}

FormatType
Slice::Operation::format() const
{
    FormatType format = parseFormatMetaData(getMetaData());
    if(format == DefaultFormat)
    {
        ContainedPtr cont = ContainedPtr::dynamicCast(container());
        assert(cont);
        format = parseFormatMetaData(cont->getMetaData());
    }
    return format;
}

string
Slice::Operation::kindOf() const
{
    return "operation";
}

void
Slice::Operation::visit(ParserVisitor* visitor, bool)
{
    visitor->visitOperation(this);
}

Slice::Operation::Operation(const ContainerPtr& container,
                            const string& name,
                            const TypePtr& returnType,
                            bool returnIsOptional,
                            int returnTag,
                            Mode mode) :
    SyntaxTreeBase(container->unit()),
    Contained(container, name),
    Container(container->unit()),
    _returnType(returnType),
    _returnIsOptional(returnIsOptional),
    _returnTag(returnTag),
    _mode(mode)
{
    if(_unit->profile() == IceE)
    {
        ClassDefPtr cl = ClassDefPtr::dynamicCast(this->container());
        assert(cl);
        if(!cl->isLocal())
        {
            BuiltinPtr builtin = BuiltinPtr::dynamicCast(returnType);
            if((builtin && builtin->kind() == Builtin::KindObject))
            {
                string msg = "Method `" + name + "' cannot return an object by value.";
                _unit->error(msg);
            }
            ClassDeclPtr classDecl = ClassDeclPtr::dynamicCast(returnType);
            if(classDecl != 0 && !classDecl->isLocal())
            {
                string msg = "Method `" + name + "' cannot return an object by value.";
                _unit->error(msg);
            }
        }
    }
}

// ----------------------------------------------------------------------
// ParamDecl
// ----------------------------------------------------------------------

TypePtr
Slice::ParamDecl::type() const
{
    return _type;
}

bool
Slice::ParamDecl::isOutParam() const
{
    return _isOutParam;
}

bool
Slice::ParamDecl::optional() const
{
    return _optional;
}

int
Slice::ParamDecl::tag() const
{
    return _tag;
}

Contained::ContainedType
Slice::ParamDecl::containedType() const
{
    return ContainedTypeDataMember;
}

bool
Slice::ParamDecl::uses(const ContainedPtr& contained) const
{
    ContainedPtr contained2 = ContainedPtr::dynamicCast(_type);
    if(contained2 && contained2 == contained)
    {
        return true;
    }

    return false;
}

string
Slice::ParamDecl::kindOf() const
{
    return "parameter declaration";
}

void
Slice::ParamDecl::visit(ParserVisitor* visitor, bool)
{
    visitor->visitParamDecl(this);
}

Slice::ParamDecl::ParamDecl(const ContainerPtr& container, const string& name, const TypePtr& type, bool isOutParam,
                            bool optional, int tag) :
    SyntaxTreeBase(container->unit()),
    Contained(container, name),
    _type(type),
    _isOutParam(isOutParam),
    _optional(optional),
    _tag(tag)
{
}

// ----------------------------------------------------------------------
// DataMember
// ----------------------------------------------------------------------

TypePtr
Slice::DataMember::type() const
{
    return _type;
}

bool
Slice::DataMember::optional() const
{
    return _optional;
}

int
Slice::DataMember::tag() const
{
    return _tag;
}

string
Slice::DataMember::defaultValue() const
{
    return _defaultValue;
}

string
Slice::DataMember::defaultLiteral() const
{
    return _defaultLiteral;
}

SyntaxTreeBasePtr
Slice::DataMember::defaultValueType() const
{
    return _defaultValueType;
}

Contained::ContainedType
Slice::DataMember::containedType() const
{
    return ContainedTypeDataMember;
}

bool
Slice::DataMember::uses(const ContainedPtr& contained) const
{
    ContainedPtr contained2 = ContainedPtr::dynamicCast(_type);
    if(contained2 && contained2 == contained)
    {
        return true;
    }

    return false;
}

string
Slice::DataMember::kindOf() const
{
    return "data member";
}

void
Slice::DataMember::visit(ParserVisitor* visitor, bool)
{
    visitor->visitDataMember(this);
}

Slice::DataMember::DataMember(const ContainerPtr& container, const string& name, const TypePtr& type,
                              bool optional, int tag, const SyntaxTreeBasePtr& defaultValueType,
                              const string& defaultValue, const string& defaultLiteral) :
    SyntaxTreeBase(container->unit()),
    Contained(container, name),
    _type(type),
    _optional(optional),
    _tag(tag),
    _defaultValueType(defaultValueType),
    _defaultValue(defaultValue),
    _defaultLiteral(defaultLiteral)
{
}

// ----------------------------------------------------------------------
// Unit
// ----------------------------------------------------------------------

UnitPtr
Slice::Unit::createUnit(bool ignRedefs, bool all, bool allowIcePrefix, bool allowUnderscore,
                        const StringList& defaultGlobalMetadata)
{
    return new Unit(ignRedefs, all, allowIcePrefix, allowUnderscore, defaultGlobalMetadata);
}

bool
Slice::Unit::ignRedefs() const
{
    return _ignRedefs;
}

bool
Slice::Unit::allowIcePrefix() const
{
    return _allowIcePrefix;
}

bool
Slice::Unit::allowUnderscore() const
{
    return _allowUnderscore;
}

void
Slice::Unit::setComment(const string& comment)
{
    _currentComment = "";

    string::size_type end = 0;
    while(true)
    {
        string::size_type begin;
        if(end == 0)
        {
            //
            // Skip past the initial whitespace.
            //
            begin = comment.find_first_not_of(" \t\r\n*", end);
        }
        else
        {
            //
            // Skip more whitespace but retain blank lines.
            //
            begin = comment.find_first_not_of(" \t*", end);
        }

        if(begin == string::npos)
        {
            break;
        }

        end = comment.find('\n', begin);
        if(end != string::npos)
        {
            if(end + 1 > begin)
            {
                _currentComment += comment.substr(begin, end + 1 - begin);
            }
            ++end;
        }
        else
        {
            end = comment.find_last_not_of(" \t\r\n*");
            if(end != string::npos)
            {
                if(end + 1 > begin)
                {
                    _currentComment += comment.substr(begin, end + 1 - begin);
                }
            }
            break;
        }
    }
}

string
Slice::Unit::currentComment()
{
    string comment = "";
    comment.swap(_currentComment);
    return comment;
}

string
Slice::Unit::currentFile() const
{
    DefinitionContextPtr dc = currentDefinitionContext();
    if(dc)
    {
        return dc->filename();
    }
    else
    {
        return string();
    }
}

string
Slice::Unit::topLevelFile() const
{
    return _topLevelFile;
}

int
Slice::Unit::currentLine() const
{
    return _currentLine;
}

void
Slice::Unit::nextLine()
{
    _currentLine++;
}

bool
Slice::Unit::scanPosition(const char* s)
{
    assert(*s == '#');

    string line(s + 1);                      // Skip leading #
    eraseWhiteSpace(line);
    if(line.find("line", 0) == 0)            // Erase optional "line"
    {
        line.erase(0, 4);
        eraseWhiteSpace(line);
    }

    string::size_type idx;

    _currentLine = atoi(line.c_str()) - 1;   // Read line number

    idx = line.find_first_of(" \t\r");       // Erase line number
    if(idx != string::npos)
    {
        line.erase(0, idx);
    }
    eraseWhiteSpace(line);

    string currentFile;
    if(!line.empty())
    {
        if(line[0] == '"')
        {
            idx = line.rfind('"');
            if(idx != string::npos)
            {
                currentFile = line.substr(1, idx - 1);
            }
        }
        else
        {
            currentFile = line;
        }
    }

    enum LineType { File, Push, Pop };

    LineType type = File;

    if(_currentLine == 0)
    {
        if(_currentIncludeLevel > 0 || currentFile != _topLevelFile)
        {
            type = Push;
            line.erase(idx);
            eraseWhiteSpace(line);
        }
    }
    else
    {
        DefinitionContextPtr dc = currentDefinitionContext();
        if(dc != 0 && !dc->filename().empty() && dc->filename() != currentFile)
        {
            type = Pop;
            line.erase(idx);
            eraseWhiteSpace(line);
        }
    }

    switch(type)
    {
        case Push:
        {
            if(++_currentIncludeLevel == 1)
            {
                if(find(_includeFiles.begin(), _includeFiles.end(), currentFile) == _includeFiles.end())
                {
                    _includeFiles.push_back(currentFile);
                }
            }
            pushDefinitionContext();
            _currentComment = "";
            break;
        }
        case Pop:
        {
            --_currentIncludeLevel;
            popDefinitionContext();
            _currentComment = "";
            break;
        }
        default:
        {
            break; // Do nothing
        }
    }
    if(!currentFile.empty())
    {
        DefinitionContextPtr dc = currentDefinitionContext();
        assert(dc);
        dc->setFilename(currentFile);
        _definitionContextMap.insert(make_pair(currentFile, dc));
    }

    //
    // Return code indicates whether starting parse of a new file.
    //
    return _currentLine == 0;
}

int
Slice::Unit::currentIncludeLevel() const
{
    if(_all)
    {
        return 0;
    }
    else
    {
        return _currentIncludeLevel;
    }
}

void
Slice::Unit::addGlobalMetaData(const StringList& metaData)
{
    DefinitionContextPtr dc = currentDefinitionContext();
    assert(dc);
    if(dc->seenDefinition())
    {
        error("global metadata must appear before any definitions");
    }
    else
    {
        //
        // Append the global metadata to any existing metadata (e.g., default global metadata).
        //
        StringList l = dc->getMetaData();
        copy(metaData.begin(), metaData.end(), back_inserter(l));
        dc->setMetaData(l);
    }
}

void
Slice::Unit::setSeenDefinition()
{
    DefinitionContextPtr dc = currentDefinitionContext();
    assert(dc);
    dc->setSeenDefinition();
}

void
Slice::Unit::error(const char* s)
{
    emitError(currentFile(), _currentLine, s);
    _errors++;
}

void
Slice::Unit::error(const string& s)
{
    emitError(currentFile(), _currentLine, s);
    _errors++;
}

void
Slice::Unit::warning(const char* s) const
{
    emitWarning(currentFile(), _currentLine, s);
}

void
Slice::Unit::warning(const string& s) const
{
    emitWarning(currentFile(), _currentLine, s);
}

ContainerPtr
Slice::Unit::currentContainer() const
{
    assert(!_containerStack.empty());
    return _containerStack.top();
}

void
Slice::Unit::pushContainer(const ContainerPtr& cont)
{
    _containerStack.push(cont);
}

void
Slice::Unit::popContainer()
{
    assert(!_containerStack.empty());
    _containerStack.pop();
}

DefinitionContextPtr
Slice::Unit::currentDefinitionContext() const
{
    DefinitionContextPtr dc;
    if(!_definitionContextStack.empty())
    {
        dc = _definitionContextStack.top();
    }
    return dc;
}

void
Slice::Unit::pushDefinitionContext()
{
    _definitionContextStack.push(new DefinitionContext(_currentIncludeLevel, _defaultGlobalMetaData));
}

void
Slice::Unit::popDefinitionContext()
{
    assert(!_definitionContextStack.empty());
    _definitionContextStack.pop();
}

DefinitionContextPtr
Slice::Unit::findDefinitionContext(const string& file) const
{
    map<string, DefinitionContextPtr>::const_iterator p = _definitionContextMap.find(file);
    if(p != _definitionContextMap.end())
    {
        return p->second;
    }
    return 0;
}

void
Slice::Unit::addContent(const ContainedPtr& contained)
{
    string scoped = IceUtilInternal::toLower(contained->scoped());
    _contentMap[scoped].push_back(contained);
}

void
Slice::Unit::removeContent(const ContainedPtr& contained)
{
    string scoped = IceUtilInternal::toLower(contained->scoped());
    map<string, ContainedList>::iterator p = _contentMap.find(scoped);
    assert(p != _contentMap.end());
    for(ContainedList::iterator q = p->second.begin(); q != p->second.end(); ++q)
    {
        if(q->get() == contained.get())
        {
            p->second.erase(q);
            return;
        }
    }
    assert(false);
}

ContainedList
Slice::Unit::findContents(const string& scoped) const
{
    assert(!scoped.empty());
    assert(scoped[0] == ':');

    string name = IceUtilInternal::toLower(scoped);
    map<string, ContainedList>::const_iterator p = _contentMap.find(name);
    if(p != _contentMap.end())
    {
        return p->second;
    }
    else
    {
        return ContainedList();
    }
}

ClassList
Slice::Unit::findDerivedClasses(const ClassDefPtr& cl) const
{
    ClassList derived;
    for(map<string, ContainedList>::const_iterator p = _contentMap.begin(); p != _contentMap.end(); ++p)
    {
        for(ContainedList::const_iterator q = p->second.begin(); q != p->second.end(); ++q)
        {
            ClassDefPtr r = ClassDefPtr::dynamicCast(*q);
            if(r)
            {
                ClassList bases = r->bases();
                if(find(bases.begin(), bases.end(), cl) != bases.end())
                {
                    derived.push_back(r);
                }
            }
        }
    }
    derived.sort();
    derived.unique();
    return derived;
}

ExceptionList
Slice::Unit::findDerivedExceptions(const ExceptionPtr& ex) const
{
    ExceptionList derived;
    for(map<string, ContainedList>::const_iterator p = _contentMap.begin(); p != _contentMap.end(); ++p)
    {
        for(ContainedList::const_iterator q = p->second.begin(); q != p->second.end(); ++q)
        {
            ExceptionPtr r = ExceptionPtr::dynamicCast(*q);
            if(r)
            {
                ExceptionPtr base = r->base();
                if(base && base == ex)
                {
                    derived.push_back(r);
                }
            }
        }
    }
    derived.sort();
    derived.unique();
    return derived;
}

ContainedList
Slice::Unit::findUsedBy(const ContainedPtr& contained) const
{
    ContainedList usedBy;
    for(map<string, ContainedList>::const_iterator p = _contentMap.begin(); p != _contentMap.end(); ++p)
    {
        for(ContainedList::const_iterator q = p->second.begin(); q != p->second.end(); ++q)
        {
            if((*q)->uses(contained))
            {
                usedBy.push_back(*q);
            }
        }
    }
    usedBy.sort();
    usedBy.unique();
    return usedBy;
}

void
Slice::Unit::addTypeId(int compactId, const std::string& typeId)
{
    _typeIds.insert(make_pair(compactId, typeId));
}

std::string
Slice::Unit::getTypeId(int compactId)
{
    map<int, string>::const_iterator p = _typeIds.find(compactId);
    if(p != _typeIds.end())
    {
        return p->second;
    }
    return string();
}

bool
Slice::Unit::usesNonLocals() const
{
    for(map<string, ContainedList>::const_iterator p = _contentMap.begin(); p != _contentMap.end(); ++p)
    {
        for(ContainedList::const_iterator q = p->second.begin(); q != p->second.end(); ++q)
        {
            ConstructedPtr constr = ConstructedPtr::dynamicCast(*q);
            if(constr && !constr->isLocal())
            {
                return true;
            }

            ExceptionPtr exc = ExceptionPtr::dynamicCast(*q);
            if(exc && !exc->isLocal())
            {
                return true;
            }
        }
    }

    if(_builtins.find(Builtin::KindObject) != _builtins.end())
    {
        return true;
    }

    if(_builtins.find(Builtin::KindObjectProxy) != _builtins.end())
    {
        return true;
    }

    return false;
}

bool
Slice::Unit::usesConsts() const
{
    for(map<string, ContainedList>::const_iterator p = _contentMap.begin(); p != _contentMap.end(); ++p)
    {
        for(ContainedList::const_iterator q = p->second.begin(); q != p->second.end(); ++q)
        {
            ConstPtr cd = ConstPtr::dynamicCast(*q);
            if(cd)
            {
                return true;
            }
        }
    }

    return false;
}

FeatureProfile
Slice::Unit::profile() const
{
    return _featureProfile;
}

StringList
Slice::Unit::includeFiles() const
{
    return _includeFiles;
}

StringList
Slice::Unit::allFiles() const
{
    StringList result;
    for(map<string, DefinitionContextPtr>::const_iterator p = _definitionContextMap.begin();
        p != _definitionContextMap.end(); ++p)
    {
        result.push_back(p->first);
    }
    return result;
}

int
Slice::Unit::parse(const string& filename, FILE* file, bool debug, Slice::FeatureProfile profile)
{
    slice_debug = debug ? 1 : 0;

    assert(!Slice::unit);
    Slice::unit = this;

    _currentComment = "";
    _currentLine = 1;
    _currentIncludeLevel = 0;
    _featureProfile = profile;
    _topLevelFile = fullPath(filename);
    pushContainer(this);
    pushDefinitionContext();

    //
    // MCPP Fix: mcpp doesn't always output the first #line when mcpp_lib_main is
    // called repeatedly. We scan a fake #line here to ensure the top definition
    // context is correctly initialized.
    //
    scanPosition(string("#line 1 " + _topLevelFile).c_str());

    slice_in = file;
    int status = slice_parse();
    if(_errors)
    {
        status = EXIT_FAILURE;
    }

    if(status == EXIT_FAILURE)
    {
        while(!_containerStack.empty())
        {
            popContainer();
        }
        while(!_definitionContextStack.empty())
        {
            popDefinitionContext();
        }
    }
    else
    {
        assert(_containerStack.size() == 1);
        popContainer();
        assert(_definitionContextStack.size() == 1);
        popDefinitionContext();
    }

    Slice::unit = 0;
    return status;
}

void
Slice::Unit::destroy()
{
    _contentMap.clear();
    _builtins.clear();
    Container::destroy();
}

void
Slice::Unit::visit(ParserVisitor* visitor, bool all)
{
    if(visitor->visitUnitStart(this))
    {
        Container::visit(visitor, all);
        visitor->visitUnitEnd(this);
    }
}

BuiltinPtr
Slice::Unit::builtin(Builtin::Kind kind)
{
    map<Builtin::Kind, BuiltinPtr>::const_iterator p = _builtins.find(kind);
    if(p != _builtins.end())
    {
        return p->second;
    }
    BuiltinPtr builtin = new Builtin(this, kind);
    _builtins.insert(make_pair(kind, builtin));
    return builtin;
}

void
Slice::Unit::addTopLevelModule(const string& file, const string& module)
{
    map<string, set<string> >::iterator i = _fileTopLevelModules.find(file);
    if(i == _fileTopLevelModules.end())
    {
        set<string> modules;
        modules.insert(module);
        _fileTopLevelModules.insert(make_pair(file, modules));
    }
    else
    {
        i->second.insert(module);
    }
}
set<string>
Slice::Unit::getTopLevelModules(const string& file) const
{
    map<string, set<string> >::const_iterator i = _fileTopLevelModules.find(file);
    if(i == _fileTopLevelModules.end())
    {
        return set<string>();
    }
    else
    {
        return i->second;
    }
}

Slice::Unit::Unit(bool ignRedefs, bool all, bool allowIcePrefix, bool allowUnderscore,
                  const StringList& defaultGlobalMetadata) :
    SyntaxTreeBase(0),
    Container(0),
    _ignRedefs(ignRedefs),
    _all(all),
    _allowIcePrefix(allowIcePrefix),
    _allowUnderscore(allowUnderscore),
    _defaultGlobalMetaData(defaultGlobalMetadata),
    _errors(0),
    _currentLine(0),
    _currentIncludeLevel(0)

{
    _unit = this;
}

void
Slice::Unit::eraseWhiteSpace(string& s)
{
    string::size_type idx = s.find_first_not_of(" \t\r");
    if(idx != string::npos)
    {
        s.erase(0, idx);
    }
    idx = s.find_last_not_of(" \t\r");
    if(idx != string::npos)
    {
        s.erase(++idx);
    }
}

// ----------------------------------------------------------------------
// CICompare
// ----------------------------------------------------------------------

bool
Slice::CICompare::operator()(const string& s1, const string& s2) const
{
    string::const_iterator p1 = s1.begin();
    string::const_iterator p2 = s2.begin();
    while(p1 != s1.end() && p2 != s2.end() &&
          ::tolower(static_cast<unsigned char>(*p1)) == ::tolower(static_cast<unsigned char>(*p2)))
    {
        ++p1;
        ++p2;
    }
    if(p1 == s1.end() && p2 == s2.end())
    {
        return false;
    }
    else if(p1 == s1.end())
    {
        return true;
    }
    else if(p2 == s2.end())
    {
        return false;
    }
    else
    {
        return ::tolower(static_cast<unsigned char>(*p1)) < ::tolower(static_cast<unsigned char>(*p2));
    }
}

#if defined(__SUNPRO_CC)
bool
Slice::cICompare(const std::string& s1, const std::string& s2)
{
    CICompare c;
    return c(s1, s2);
}
#endif


// ----------------------------------------------------------------------
// DerivedToBaseCompare
// ----------------------------------------------------------------------

bool
Slice::DerivedToBaseCompare::operator()(const ExceptionPtr& e1, const ExceptionPtr& e2) const
{
    return e2->isBaseOf(e1);
}

#if defined(__SUNPRO_CC)
bool
Slice::derivedToBaseCompare(const ExceptionPtr& e1, const ExceptionPtr& e2)
{
    return e2->isBaseOf(e1);
}
#endif<|MERGE_RESOLUTION|>--- conflicted
+++ resolved
@@ -1296,16 +1296,7 @@
         ContainedPtr contained = ContainedPtr::dynamicCast(this);
         if(contained)
         {
-<<<<<<< HEAD
             results = contained->container()->lookupTypeNoBuiltin(sc, printError, typeError || ignoreUndefined);
-=======
-            if(typeError)
-            {
-                ignoreUndefined = true;
-            }
-            results = contained->container()->lookupTypeNoBuiltin(sc, printError);
-            ignoreUndefined = false;
->>>>>>> 05e0a293
         }
         else if(!typeError)
         {
