--- conflicted
+++ resolved
@@ -110,22 +110,9 @@
     opts.addOpt("", "underscore");
     opts.addOpt("", "checksum", IceUtilInternal::Options::NeedArg);
     opts.addOpt("", "meta", IceUtilInternal::Options::NeedArg, "", IceUtilInternal::Options::Repeat);
-<<<<<<< HEAD
     opts.addOpt("", "compat");
 
-    bool validate = false;
-    for(int i = 0; i < argc; ++i)
-    {
-        if(string(argv[i]) == "--validate")
-        {
-            validate = true;
-            break;
-        }
-    }
-=======
-
     bool validate = find(argv.begin(), argv.end(), "--validate") != argv.end();
->>>>>>> 196fb976
     vector<string>args;
     try
     {
