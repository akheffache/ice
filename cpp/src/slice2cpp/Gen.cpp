--- conflicted
+++ resolved
@@ -160,28 +160,15 @@
                                                    "0123456789"
                                                    "_{}[]#()<>%:;.?*+-/^&|~!=,\\\"' ";
             static const set<char> charSet(basicSourceChars.begin(), basicSourceChars.end());
-
-            if((useWstring & TypeContextUseWstring) || findMetaData(metaData) == "wstring")
-            {
-<<<<<<< HEAD
-                out << 'L';
-            }
-            //
-            // In C++11 use utf-8 string literals for narrow strings
-            //
-            else if(cpp11)
-            {
-                out << "u8";
-            }
-            out << "\"";                                    // Opening "
-=======
+            bool wide = (useWstring & TypeContextUseWstring) || findMetaData(metaData) == "wstring";
+            if(wide || cpp11)
+            {
                 //
-                // Wide strings
+                // Wide strings or C++11 narrow string
                 //
                 vector<unsigned char> u8buffer;                  // Buffer to convert multibyte characters
->>>>>>> 709f8a26
-
-                out << "L\"";
+
+                out << (wide ? "L\"" : "u8\"";
                 for(size_t i = 0; i < value.size();)
                 {
                     if(charSet.find(value[i]) == charSet.end())
@@ -234,7 +221,7 @@
                 }
                 out << "\"";
             }
-            else // narrow strings
+            else // C++98 narrow strings
             {
                 out << "\"";                                    // Opening "
 
@@ -255,22 +242,7 @@
                     {
                         switch(value[i])
                         {
-<<<<<<< HEAD
-                            //
-                            // In C++98 UCN \unnnn and \Unnnnnnnn are converted to a sequence of OCT escaped 
-                            // bytes representing the UTF-8 encoding of the universal character, in C++11 UCN
-                            // are not converted.
-                            //
-                            if(cpp11)
-                            {
-                                break;
-                            }
-                            string s = "\\";
-                            size_t j = i + 1;
-                            for(; j < value.size(); ++j)
-=======
                             case '\\':
->>>>>>> 709f8a26
                             {
                                 string s = "\\";
                                 size_t j = i + 1;
