// **********************************************************************
//
// Copyright (c) 2003-2016 ZeroC, Inc. All rights reserved.
//
// This copy of Ice is licensed to you under the terms described in the
// ICE_LICENSE file included in this distribution.
//
// **********************************************************************

#ifndef ICE_UTIL_CONFIG_H
#define ICE_UTIL_CONFIG_H

//
// Use the system headers as preferred way to detect endianness
// and fallback to architecture based checks.
//
//
#include <stdlib.h>

#if defined(__GLIBC__)
#   include <endian.h>
#elif defined(__APPLE__)
#   include <machine/endian.h>
#elif defined(__FreeBSD__)
#   include <sys/endian.h>
#endif

#if (defined(__BYTE_ORDER) && defined(__LITTLE_ENDIAN) && (__BYTE_ORDER == __LITTLE_ENDIAN)) || \
    (defined(_BYTE_ORDER) && defined(_LITTLE_ENDIAN) && (_BYTE_ORDER == _LITTLE_ENDIAN))

#   define ICE_LITTLE_ENDIAN

#elif (defined(__BYTE_ORDER) && defined(__BIG_ENDIAN) && (__BYTE_ORDER == __BIG_ENDIAN)) || \
      (defined(_BYTE_ORDER) && defined(_BIG_ENDIAN) && (_BYTE_ORDER == _BIG_ENDIAN))

#   define ICE_BIG_ENDIAN

#elif defined(__i386)      || \
      defined(_M_IX86)     || \
      defined(__x86_64)    || \
      defined(_M_X64)      || \
      defined(_M_IA64)     || \
      defined(__alpha__)   || \
      defined(__ARMEL__)   || \
      defined(_M_ARM_FP)   || \
      defined(__arm64)     || \
      defined(__MIPSEL__)

#   define ICE_LITTLE_ENDIAN

#elif defined(__sparc)   || \
      defined(__sparc__) || \
      defined(__hppa)    || \
      defined(__ppc__)   || \
      defined(__powerpc) || \
      defined(_ARCH_COM) || \
      defined(__MIPSEB__)

#   define ICE_BIG_ENDIAN

#else

#   error "Unknown architecture"

#endif

<<<<<<< HEAD

//
// Use system headers as preferred way to detect 32 or 64 bit mode and
// fallback to architecture based checks
//
#include <stdint.h>

#if defined(__WORDSIZE) && (__WORDSIZE == 64)
#   define ICE_64
#elif defined(__WORDSIZE) && (__WORDSIZE == 32)
#   define ICE_32
#elif defined(__sun) && (defined(__sparcv9) || defined(__x86_64))  || \
      defined(__linux) && defined(__x86_64)                        || \
      defined(__APPLE__) && defined(__x86_64)                      || \
      defined(__hppa) && defined(__LP64__)                         || \
      defined(_ARCH_COM) && defined(__64BIT__)                     || \
      defined(__alpha__)                                           || \
      defined(_WIN64)

#   define ICE_64
=======
#ifdef _MSC_VER
>>>>>>> 196fb976

#   ifdef _WIN64
#      define ICE_64
#   else
#      define ICE_32
#   endif

#else

    //
    // Use system headers as preferred way to detect 32 or 64 bit mode and
    // fallback to architecture based checks
    //
#   include <stdint.h>

#   if defined(__WORDSIZE) && (__WORDSIZE == 64)
#      define ICE_64
#   elif defined(__WORDSIZE) && (__WORDSIZE == 32)
#      define ICE_32
#   elif defined(__sun) && (defined(__sparcv9) || defined(__x86_64))  || \
         defined(__linux) && defined(__x86_64)                        || \
         defined(__APPLE__) && defined(__x86_64)                      || \
         defined(__hppa) && defined(__LP64__)                         || \
         defined(_ARCH_COM) && defined(__64BIT__)                     || \
         defined(__alpha__)                                           || \
         defined(_WIN64)
#      define ICE_64
#   else
#      define ICE_32
#   endif
#endif

//
// Check for C++ 11 support
//
// For GCC, we recognize --std=c++0x only for GCC version 4.5 and greater,
// as C++11 support in prior releases was too limited.
//
#if (__cplusplus >= 201103) || \
    ((defined(__GNUC__) && defined(__GXX_EXPERIMENTAL_CXX0X__) && ((__GNUC__* 100) + __GNUC_MINOR__) >= 405)) || \
    (defined(_MSC_VER) && (_MSC_VER >= 1600))
#   define ICE_CPP11_COMPILER
#endif

//
// Ensure the C++ compiler supports C++11 when using the C++11 mapping
//
#if defined(ICE_CPP11_MAPPING) && !defined(ICE_CPP11_COMPILER)
#   error "you need a C++11 capable compiler to use the C++11 mapping"
#endif


#if defined(ICE_CPP11_COMPILER) && (!defined(_MSC_VER) || (_MSC_VER >= 1900))
#   define ICE_NOEXCEPT noexcept
#   define ICE_NOEXCEPT_FALSE noexcept(false)
#else
#   define ICE_NOEXCEPT throw()
#   define ICE_NOEXCEPT_FALSE /**/
#endif


//
// Does the C++ compiler library provide std::codecvt_utf8 and
// std::codecvt_utf8_utf16?
//
#if (defined(_MSC_VER) && (_MSC_VER >= 1800)) || \
    defined(__clang__)                        || \
    (defined(ICE_CPP11_COMPILER) && defined(__GNUC__) && (__GNUC__ >= 5))
#define ICE_HAS_CODECVT_UTF8
#endif

//
// Visual Studio 2015 or later
//
#if defined(_MSC_VER) && (_MSC_VER >= 1900)

//
// Check if building for WinRT
//
#   include <winapifamily.h>
#   if defined(WINAPI_FAMILY) && (WINAPI_FAMILY == WINAPI_FAMILY_APP)
#      define ICE_OS_WINRT
#      define ICE_STATIC_LIBS
#   endif

#endif

//
// Support for thread-safe function local static initialization
// (a.k.a. "magic statics")
//
#if defined(ICE_CPP11_MAPPING) || defined(__GNUC__) || defined(__clang__) || (defined(_MSC_VER) && (_MSC_VER >= 1900))
#   define ICE_HAS_THREAD_SAFE_LOCAL_STATIC
#endif

//
// Compiler extensions to export and import symbols: see the documentation
// for Visual Studio, Solaris Studio and GCC.
//
#if defined(_MSC_VER)
#   define ICE_DECLSPEC_EXPORT __declspec(dllexport)
#   define ICE_DECLSPEC_IMPORT __declspec(dllimport)
//  With Visual Studio, we can import/export member functions without importing/
//  exporting the whole class
#   define ICE_MEMBER_IMPORT_EXPORT
#elif defined(__GNUC__) || defined(__clang__)
#   define ICE_DECLSPEC_EXPORT __attribute__((visibility ("default")))
#   define ICE_DECLSPEC_IMPORT __attribute__((visibility ("default")))
#elif defined(__SUNPRO_CC)
#   define ICE_DECLSPEC_EXPORT __global
#   define ICE_DECLSPEC_IMPORT /**/
#else
#   define ICE_DECLSPEC_EXPORT /**/
#   define ICE_DECLSPEC_IMPORT /**/
#endif

#ifdef ICE_MEMBER_IMPORT_EXPORT
#   define ICE_CLASS(API) /**/
#   define ICE_MEMBER(API) API
#else
#   define ICE_CLASS(API) API
#   define ICE_MEMBER(API) /**/
#endif

//
// Let's use these extensions with Ice:
//
#ifndef ICE_API
#   if defined(ICE_STATIC_LIBS)
#      define ICE_API /**/
#   elif defined(ICE_API_EXPORTS)
#      define ICE_API ICE_DECLSPEC_EXPORT
#   else
#      define ICE_API ICE_DECLSPEC_IMPORT
#   endif
#endif

#if defined(_MSC_VER)
#   define ICE_DEPRECATED_API(msg) __declspec(deprecated(msg))
#elif defined(__clang__)
#   if __has_extension(attribute_deprecated_with_message)
#       define ICE_DEPRECATED_API(msg) __attribute__((deprecated(msg)))
#   else
#       define ICE_DEPRECATED_API(msg) __attribute__((deprecated))
#   endif
#elif defined(__GNUC__)
#   if (__GNUC__ > 4 || (__GNUC__ == 4 &&  __GNUC_MINOR__ >= 5))
// The message option was introduced in GCC 4.5
#      define ICE_DEPRECATED_API(msg) __attribute__((deprecated(msg)))
#   else
#      define ICE_DEPRECATED_API(msg) __attribute__((deprecated))
#   endif
#else
#   define ICE_DEPRECATED_API(msg) /**/
#endif

#ifdef _WIN32
#   include <windows.h>

#   if defined(_WIN32_WINNT) && (_WIN32_WINNT >= 0x600)
//
// Windows provides native condition variables on Vista and later
//
#      ifndef ICE_HAS_WIN32_CONDVAR
#          define ICE_HAS_WIN32_CONDVAR
#      endif
#   endif
#endif

//
// Some include files we need almost everywhere.
//
#include <cassert>
#include <iostream>
#include <sstream>

#ifndef _WIN32
#   include <pthread.h>
#   include <errno.h>
#endif

#ifdef __APPLE__
#   include <TargetConditionals.h>
#endif

#if defined(_AIX) && defined(_LARGE_FILES)
    // defines macros such as open that we want to use consistently everywhere
#   include <fcntl.h>
#endif

#ifdef __IBMCPP__
    // TODO: better fix for this warning
#   pragma report(disable, "1540-0198") // private inheritance without private keyword
#endif

//
// The Ice version.
//
#define ICE_STRING_VERSION "3.7a3" // "A.B.C", with A=major, B=minor, C=patch
#define ICE_INT_VERSION 30753      // AABBCC, with AA=major, BB=minor, CC=patch
#define ICE_SO_VERSION "37a3"      // "ABC", with A=major, B=minor, C=patch

#if !defined(ICE_BUILDING_ICE) && defined(ICE_API_EXPORTS)
#   define ICE_BUILDING_ICE
#endif

#if defined(_MSC_VER)
#   if !defined(ICE_STATIC_LIBS) && (!defined(_DLL) || !defined(_MT))
#       error "Only multi-threaded DLL libraries can be used with Ice!"
#   endif

#   ifdef ICE_CPP11_MAPPING
#      if defined(_DEBUG)
#         if defined(ICE_OS_WINRT)
#            define ICE_LIBNAME(NAME) NAME ICE_SO_VERSION "uwp++11D.lib"
#         else
#            define ICE_LIBNAME(NAME) NAME ICE_SO_VERSION "++11D.lib"
#         endif
#      else
#         if defined(ICE_OS_WINRT)
#            define ICE_LIBNAME(NAME) NAME ICE_SO_VERSION "uwp++11.lib"
#         else
#            define ICE_LIBNAME(NAME) NAME ICE_SO_VERSION "++11.lib"
#         endif
#      endif
#   else
#      if defined(_DEBUG)
#         if defined(ICE_OS_WINRT)
#            define ICE_LIBNAME(NAME) NAME ICE_SO_VERSION "uwpD.lib"
#         else
#            define ICE_LIBNAME(NAME) NAME ICE_SO_VERSION "D.lib"
#         endif
#      else
#         if defined(ICE_OS_WINRT)
#            define ICE_LIBNAME(NAME) NAME ICE_SO_VERSION "uwp.lib"
#         else
#            define ICE_LIBNAME(NAME) NAME ICE_SO_VERSION ".lib"
#         endif
#      endif
#   endif

//
//  Automatically link with Ice[D|++11|++11D].lib
//
#   if !defined(ICE_BUILDING_ICE) && !defined(ICE_BUILDING_SLICE_COMPILERS)
#      pragma comment(lib, ICE_LIBNAME("Ice"))
#   endif
#endif

namespace IceUtil
{

//
// By deriving from this class, other classes are made non-copyable.
//
class ICE_API noncopyable
{
protected:

    noncopyable() { }
    ~noncopyable() { } // May not be virtual! Classes without virtual
                       // operations also derive from noncopyable.

private:

    noncopyable(const noncopyable&);
    const noncopyable& operator=(const noncopyable&);
};


typedef unsigned char Byte;

//
// Int64 typedef and ICE_INT64 macro for Int64 literal values
//
// Note that on Windows, long is always 32-bit
//
#if defined(_WIN32) && defined(_MSC_VER)
typedef __int64 Int64;
#    define ICE_INT64(n) n##i64
#    define ICE_INT64_FORMAT "%lld"
#elif defined(ICE_64) && !defined(_WIN32)
typedef long Int64;
#    define ICE_INT64(n) n##L
#    define ICE_INT64_FORMAT "%ld"
#else
typedef long long Int64;
#    define ICE_INT64(n) n##LL
#    define ICE_INT64_FORMAT "%lld"
#endif

}

//
// Macros to facilitate C++98 -> C++11 transition
//
#ifdef ICE_CPP11_MAPPING // C++11 mapping
#   include <memory>
#   include <future>
#   define ICE_HANDLE ::std::shared_ptr
#   define ICE_INTERNAL_HANDLE ::std::shared_ptr
#   define ICE_PROXY_HANDLE ::std::shared_ptr
#   define ICE_MAKE_SHARED(T, ...) ::std::make_shared<T>(__VA_ARGS__)
#   define ICE_DEFINE_PTR(TPtr, T) using TPtr = ::std::shared_ptr<T>
#   define ICE_ENUM(CLASS,ENUMERATOR) CLASS::ENUMERATOR
#   define ICE_NULLPTR nullptr
#   define ICE_DYNAMIC_CAST(T,V) ::std::dynamic_pointer_cast<T>(V)
#   define ICE_SHARED_FROM_THIS shared_from_this()
#   define ICE_SHARED_FROM_CONST_THIS(T) const_cast<T*>(this)->shared_from_this()
#   define ICE_GET_SHARED_FROM_THIS(p) p->shared_from_this()
#   define ICE_CHECKED_CAST(T, ...) Ice::checkedCast<T>(__VA_ARGS__)
#   define ICE_UNCHECKED_CAST(T, ...) Ice::uncheckedCast<T>(__VA_ARGS__)
#   define ICE_VALUE_FACTORY ::std::function<::std::shared_ptr<::Ice::Value>(const std::string&)>
#   define ICE_USER_EXCEPTION_FACTORY ::std::function<void(const std::string&)>
#   define ICE_CLOSE_CALLBACK ::std::function<void(const ::std::shared_ptr<::Ice::Connection>&)>
#   define ICE_HEARTBEAT_CALLBACK ::std::function<void(const ::std::shared_ptr<::Ice::Connection>&)>
#   define ICE_IN(...) __VA_ARGS__
#   define ICE_SET_EXCEPTION_FROM_CLONE(T, V)  T = V
#else // C++98 mapping
#   define ICE_HANDLE ::IceUtil::Handle
#   define ICE_INTERNAL_HANDLE ::IceInternal::Handle
#   define ICE_PROXY_HANDLE ::IceInternal::ProxyHandle
#   define ICE_MAKE_SHARED(T, ...) new T(__VA_ARGS__)
#   define ICE_DEFINE_PTR(TPtr, T) typedef ::IceUtil::Handle<T> TPtr
#   define ICE_ENUM(CLASS,ENUMERATOR) ENUMERATOR
#   define ICE_NULLPTR 0
#   define ICE_DYNAMIC_CAST(T,V) T##Ptr::dynamicCast(V)
#   define ICE_SHARED_FROM_THIS this
#   define ICE_SHARED_FROM_CONST_THIS(T) const_cast<T*>(this)
#   define ICE_GET_SHARED_FROM_THIS(p) p
#   define ICE_CHECKED_CAST(T, ...) T::checkedCast(__VA_ARGS__)
#   define ICE_UNCHECKED_CAST(T, ...) T::uncheckedCast(__VA_ARGS__)
#   define ICE_VALUE_FACTORY ::Ice::ValueFactoryPtr
#   define ICE_USER_EXCEPTION_FACTORY ::Ice::UserExceptionFactoryPtr
#   define ICE_CLOSE_CALLBACK ::Ice::CloseCallbackPtr
#   define ICE_HEARTBEAT_CALLBACK ::Ice::HeartbeatCallbackPtr
#   define ICE_IN(...) const __VA_ARGS__&
#   define ICE_SET_EXCEPTION_FROM_CLONE(T, V) T.reset(V)
#endif

#endif<|MERGE_RESOLUTION|>--- conflicted
+++ resolved
@@ -64,30 +64,7 @@
 
 #endif
 
-<<<<<<< HEAD
-
-//
-// Use system headers as preferred way to detect 32 or 64 bit mode and
-// fallback to architecture based checks
-//
-#include <stdint.h>
-
-#if defined(__WORDSIZE) && (__WORDSIZE == 64)
-#   define ICE_64
-#elif defined(__WORDSIZE) && (__WORDSIZE == 32)
-#   define ICE_32
-#elif defined(__sun) && (defined(__sparcv9) || defined(__x86_64))  || \
-      defined(__linux) && defined(__x86_64)                        || \
-      defined(__APPLE__) && defined(__x86_64)                      || \
-      defined(__hppa) && defined(__LP64__)                         || \
-      defined(_ARCH_COM) && defined(__64BIT__)                     || \
-      defined(__alpha__)                                           || \
-      defined(_WIN64)
-
-#   define ICE_64
-=======
 #ifdef _MSC_VER
->>>>>>> 196fb976
 
 #   ifdef _WIN64
 #      define ICE_64
