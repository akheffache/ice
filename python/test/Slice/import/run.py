#!/usr/bin/env python
# **********************************************************************
#
# Copyright (c) 2003-2016 ZeroC, Inc. All rights reserved.
#
# This copy of Ice is licensed to you under the terms described in the
# ICE_LICENSE file included in this distribution.
#
# **********************************************************************

import os, sys, shutil, subprocess

path = [ ".", "..", "../..", "../../..", "../../../.." ]
head = os.path.dirname(sys.argv[0])
if len(head) > 0:
    path = [os.path.join(head, p) for p in path]
path = [os.path.abspath(p) for p in path if os.path.exists(os.path.join(p, "scripts", "TestUtil.py")) ]
if len(path) == 0:
    raise RuntimeError("can't find toplevel directory!")
sys.path.append(os.path.join(path[0], "scripts"))
import TestUtil

testdir = os.path.dirname(os.path.abspath(__file__))

if os.path.exists(os.path.join(testdir, "Test1_ice.py")):
    os.remove(os.path.join(testdir, "Test1_ice.py"))
if os.path.exists(os.path.join(testdir, "Test2_ice.py")):
    os.remove(os.path.join(testdir, "Test2_ice.py"))
if os.path.exists(os.path.join(testdir, "Test")):
    shutil.rmtree(os.path.join(testdir, "Test"))

if os.environ.get("USE_BIN_DIST", "no") == "yes":
    if TestUtil.isDarwin():
        slice2py = sys.executable + " /usr/local/bin/slice2py"
    elif TestUtil.isWin32():
        pythonHome = os.path.dirname(sys.executable)
<<<<<<< HEAD
        slice2py = sys.executable + " " + os.path.join(pythonHome, "Scripts", "slice2py.exe")
    elif TestUtil.isYocto():
=======
        slice2py = os.path.join(pythonHome, "Scripts", "slice2py.exe")
    elif os.path.isfile(os.path.join(TestUtil.getCppBinDir(), "slice2py")):
>>>>>>> 196fb976
        slice2py = os.path.join(TestUtil.getCppBinDir(), "slice2py")
    else:
        import slice2py
        slice2py = sys.executable + " " + os.path.normpath(os.path.join(slice2py.__file__, "..", "..", "..", "..", "bin", "slice2py"))
else:
    if TestUtil.isYocto():
        slice2py = os.path.join(os.path.dirname(os.path.realpath(__file__)), "..", "..", "..", "..", "cpp", "bin", "slice2py")
    else:
        slice2py = sys.executable + " " + os.path.join(path[0], "python", "config", "s2py.py")

s2p = TestUtil.spawn(slice2py + " Test1.ice")
s2p.waitTestSuccess()
s2p = TestUtil.spawn(slice2py + " Test2.ice")
s2p.waitTestSuccess()

sys.stdout.write("starting client... ")
sys.stdout.flush()
clientProc = TestUtil.startClient("Client.py", "--Ice.Default.Host=127.0.0.1", startReader = False)
print("ok")
clientProc.startReader()
clientProc.waitTestSuccess()<|MERGE_RESOLUTION|>--- conflicted
+++ resolved
@@ -34,13 +34,8 @@
         slice2py = sys.executable + " /usr/local/bin/slice2py"
     elif TestUtil.isWin32():
         pythonHome = os.path.dirname(sys.executable)
-<<<<<<< HEAD
-        slice2py = sys.executable + " " + os.path.join(pythonHome, "Scripts", "slice2py.exe")
-    elif TestUtil.isYocto():
-=======
         slice2py = os.path.join(pythonHome, "Scripts", "slice2py.exe")
     elif os.path.isfile(os.path.join(TestUtil.getCppBinDir(), "slice2py")):
->>>>>>> 196fb976
         slice2py = os.path.join(TestUtil.getCppBinDir(), "slice2py")
     else:
         import slice2py
