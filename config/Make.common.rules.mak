--- conflicted
+++ resolved
@@ -1,305 +1,152 @@
-<<<<<<< HEAD
-# **********************************************************************
-#
-# Copyright (c) 2003-2008 ZeroC, Inc. All rights reserved.
-#
-# This copy of Ice is licensed to you under the terms described in the
-# ICE_LICENSE file included in this distribution.
-#
-# **********************************************************************
-
-# ----------------------------------------------------------------------
-# Don't change anything below this line!
-# ----------------------------------------------------------------------
-
-SHELL			= /bin/sh
-VERSION			= 3.3b
-INTVERSION		= 3.3.51
-SHORT_VERSION           = 3.3
-SOVERSION		= 33b
-
-OBJEXT			= .obj
-
-#
-# Ensure ice_language has been set by the file that includes this one.
-#
-!if "$(ice_language)" == ""
-!error ice_language must be defined
-!endif
-
-!if "$(USE_BIN_DIST)" == "yes"
-ice_bin_dist = 1
-!endif
-
-!if "$(AS)" == "ml64" || "$(XTARGET)" == "x64"
-x64suffix		= \x64
-!endif
-
-#
-# The following variables might also be defined:
-#
-# - slice_translator: the name of the slice translator required for the build.
-#   Setting this variable is required when building source trees other than the
-#   the source distribution (e.g.: the demo sources).
-#
-# - ice_require_cpp: define this variable to check for the presence of the C++
-#   dev kit and check for the existence of the include/Ice/Config.h header.
-#
-
-#
-# First, check if we're building a source distribution. 
-#
-# If building from a source distribution, ice_dir is defined to the
-# top-level directory of the source distribution and ice_cpp_dir is
-# defined to the directory containing the C++ binaries and headers to
-# use to build the sources.
-#
-!if "$(ice_bin_dist)" == "" && exist ($(top_srcdir)\..\$(ice_language))
-
-ice_dir = $(top_srcdir)\..
-ice_src_dist = 1
-
-#
-# When building a source distribution, if ICE_HOME is specified, it takes precedence over 
-# the source tree for building the language mappings. For example, this can be used to 
-# build the Python language mapping using the translators from the distribution specified
-# by ICE_HOME.
-#
-!if "$(ICE_HOME)" != ""
-
-!if "$(slice_translator)" != ""
-!if !exist ($(ICE_HOME)\bin\$(slice_translator))
-!error Unable to find $(slice_translator) in $(ICE_HOME), please verify ICE_HOME is properly configured and Ice is correctly installed.
-!endif
-!if exist ($(ice_dir)\cpp\bin\$(slice_translator))
-!message Found $(slice_translator) in both ICE_HOME\bin and $(ice_dir)\cpp\bin, ICE_HOME\bin\$(slice_translator) will be used!
-!endif
-ice_cpp_dir = $(ICE_HOME)
-!else
-!message Ignoring ICE_HOME environment variable to build current source tree.
-ice_cpp_dir = $(ice_dir)/cpp
-!endif
-
-!else
-
-ice_cpp_dir = $(ice_dir)\cpp
-
-!endif
-
-!endif
-
-#
-# Then, check if we're building against a binary distribution.
-#
-!if "$(ice_src_dist)" == ""
-
-!if "$(slice_translator)" == ""
-!error slice_translator must be defined
-!endif
-
-!if "$(ICE_HOME)" != ""
-!if !exist ($(ICE_HOME)\bin$(x64suffix)\$(slice_translator))
-!error Unable to find $(slice_translator) in $(ICE_HOME), please verify ICE_HOME is properly configured and Ice is correctly installed.
-!endif
-ice_dir = $(ICE_HOME)
-!elseif exist ($(top_srcdir)/bin/$(slice_translator))
-ice_dir = $(top_srcdir)
-!elseif exist ("C:\Ice-$(VERSION)\bin$(x64suffix)\$(slice_translator)")
-ice_dir = C:\Ice-$(VERSION)
-!endif
-
-!if "$(ice_dir)" == ""
-!error Unable to find a valid Ice distribution, please verify ICE_HOME is properly configured and Ice is correctly installed.
-!endif
-ice_bin_dist = 1
-!endif
-
-#
-# If ice_require_cpp is defined, ensure the C++ headers exist
-#
-!if "$(ice_require_cpp)" == "yes"
-!if "$(ice_src_dist)" != ""
-ice_cpp_header = $(ice_cpp_dir)\include\Ice\Ice.h
-!else
-ice_cpp_header = $(ice_dir)\include\Ice\Ice.h
-!endif
-!if !exist ($(ice_cpp_header))
-!error Unable to find the C++ header file $(ice_cpp_header), please verify ICE_HOME is properly configured and Ice is correctly installed.
-!endif
-!endif
-
-#
-# Set slicedir to the path of the directory containing the Slice files.
-#
-slicedir		= $(ice_dir)\slice
-
-install_slicedir	= $(prefix)\slice
-
-all::
-
-install-common::
-	@if not exist $(prefix) \
-	    @echo "Creating $(prefix)..." && \
-	    mkdir $(prefix)
-
-	@if not exist $(install_slicedir) \
-	    @echo "Creating $(install_slicedir)..." && \
-	    mkdir $(install_slicedir)
-	@echo "Copying slice files..." && \
-	cmd /c "xcopy /s /y $(top_srcdir)\..\slice $(install_slicedir)" || exit 1
-
-	@copy ..\ICE_LICENSE $(prefix)
-	@copy ..\LICENSE $(prefix)
-=======
-# **********************************************************************
-#
-# Copyright (c) 2003-2008 ZeroC, Inc. All rights reserved.
-#
-# This copy of Ice is licensed to you under the terms described in the
-# ICE_LICENSE file included in this distribution.
-#
-# **********************************************************************
-
-# ----------------------------------------------------------------------
-# Don't change anything below this line!
-# ----------------------------------------------------------------------
-
-SHELL			= /bin/sh
-VERSION			= 3.3b
-INTVERSION		= 3.3.51
-SOVERSION		= 33b
-
-OBJEXT			= .obj
-
-#
-# Ensure ice_language has been set by the file that includes this one.
-#
-!if "$(ice_language)" == ""
-!error ice_language must be defined
-!endif
-
-!if "$(USE_BIN_DIST)" == "yes"
-ice_bin_dist = 1
-!endif
-
-!if "$(AS)" == "ml64" || "$(XTARGET)" == "x64"
-x64suffix		= \x64
-!endif
-
-#
-# The following variables might also be defined:
-#
-# - slice_translator: the name of the slice translator required for the build.
-#   Setting this variable is required when building source trees other than the
-#   the source distribution (e.g.: the demo sources).
-#
-# - ice_require_cpp: define this variable to check for the presence of the C++
-#   dev kit and check for the existence of the include/Ice/Config.h header.
-#
-
-#
-# First, check if we're building a source distribution. 
-#
-# If building from a source distribution, ice_dir is defined to the
-# top-level directory of the source distribution and ice_cpp_dir is
-# defined to the directory containing the C++ binaries and headers to
-# use to build the sources.
-#
-!if "$(ice_bin_dist)" == "" && exist ($(top_srcdir)\..\$(ice_language))
-
-ice_dir = $(top_srcdir)\..
-ice_src_dist = 1
-
-#
-# When building a source distribution, if ICE_HOME is specified, it takes precedence over 
-# the source tree for building the language mappings. For example, this can be used to 
-# build the Python language mapping using the translators from the distribution specified
-# by ICE_HOME.
-#
-!if "$(ICE_HOME)" != ""
-
-!if "$(slice_translator)" != ""
-!if !exist ($(ICE_HOME)\bin$(x64suffix)\$(slice_translator))
-!error Unable to find $(slice_translator) in $(ICE_HOME)\bin$(x64suffix), please verify ICE_HOME is properly configured and Ice is correctly installed.
-!endif
-!if exist ($(ice_dir)\cpp\bin\$(slice_translator))
-!message Found $(slice_translator) in both ICE_HOME\bin and $(ice_dir)\cpp\bin, ICE_HOME\bin\$(slice_translator) will be used!
-!endif
-ice_cpp_dir = $(ICE_HOME)
-!else
-!message Ignoring ICE_HOME environment variable to build current source tree.
-ice_cpp_dir = $(ice_dir)\cpp
-!endif
-
-!else
-
-ice_cpp_dir = $(ice_dir)\cpp
-
-!endif
-
-!endif
-
-#
-# Then, check if we're building against a binary distribution.
-#
-!if "$(ice_src_dist)" == ""
-
-!if "$(slice_translator)" == ""
-!error slice_translator must be defined
-!endif
-
-!if "$(ICE_HOME)" != ""
-!if !exist ($(ICE_HOME)\bin$(x64suffix)\$(slice_translator))
-!error Unable to find $(slice_translator) in $(ICE_HOME)\bin$(x64suffix), please verify ICE_HOME is properly configured and Ice is correctly installed.
-!endif
-ice_dir = $(ICE_HOME)
-!elseif exist ($(top_srcdir)/bin/$(slice_translator))
-ice_dir = $(top_srcdir)
-!elseif exist ("C:\Ice-$(VERSION)\bin$(x64suffix)\$(slice_translator)")
-ice_dir = C:\Ice-$(VERSION)
-!endif
-
-!if "$(ice_dir)" == ""
-!error Unable to find a valid Ice distribution, please verify ICE_HOME is properly configured and Ice is correctly installed.
-!endif
-ice_bin_dist = 1
-!endif
-
-#
-# If ice_require_cpp is defined, ensure the C++ headers exist
-#
-!if "$(ice_require_cpp)" == "yes"
-!if "$(ice_src_dist)" != ""
-ice_cpp_header = $(ice_cpp_dir)\include\Ice\Ice.h
-!else
-ice_cpp_header = $(ice_dir)\include\Ice\Ice.h
-!endif
-!if !exist ($(ice_cpp_header))
-!error Unable to find the C++ header file $(ice_cpp_header), please verify ICE_HOME is properly configured and Ice is correctly installed.
-!endif
-!endif
-
-#
-# Set slicedir to the path of the directory containing the Slice files.
-#
-slicedir		= $(ice_dir)\slice
-
-install_slicedir	= $(prefix)\slice
-
-all::
-
-install-common::
-	@if not exist $(prefix) \
-	    @echo "Creating $(prefix)..." && \
-	    mkdir $(prefix)
-
-	@if not exist $(install_slicedir) \
-	    @echo "Creating $(install_slicedir)..." && \
-	    mkdir $(install_slicedir)
-	@echo "Copying slice files..." && \
-	cmd /c "xcopy /s /y $(top_srcdir)\..\slice $(install_slicedir)" || exit 1
-
-	@copy ..\ICE_LICENSE $(prefix)
-	@copy ..\LICENSE $(prefix)
-
->>>>>>> 045010f5
+# **********************************************************************
+#
+# Copyright (c) 2003-2008 ZeroC, Inc. All rights reserved.
+#
+# This copy of Ice is licensed to you under the terms described in the
+# ICE_LICENSE file included in this distribution.
+#
+# **********************************************************************
+
+# ----------------------------------------------------------------------
+# Don't change anything below this line!
+# ----------------------------------------------------------------------
+
+SHELL			= /bin/sh
+VERSION			= 3.3b
+INTVERSION		= 3.3.51
+SHORT_VERSION           = 3.3
+SOVERSION		= 33b
+
+OBJEXT			= .obj
+
+#
+# Ensure ice_language has been set by the file that includes this one.
+#
+!if "$(ice_language)" == ""
+!error ice_language must be defined
+!endif
+
+!if "$(USE_BIN_DIST)" == "yes"
+ice_bin_dist = 1
+!endif
+
+!if "$(AS)" == "ml64" || "$(XTARGET)" == "x64"
+x64suffix		= \x64
+!endif
+
+#
+# The following variables might also be defined:
+#
+# - slice_translator: the name of the slice translator required for the build.
+#   Setting this variable is required when building source trees other than the
+#   the source distribution (e.g.: the demo sources).
+#
+# - ice_require_cpp: define this variable to check for the presence of the C++
+#   dev kit and check for the existence of the include/Ice/Config.h header.
+#
+
+#
+# First, check if we're building a source distribution. 
+#
+# If building from a source distribution, ice_dir is defined to the
+# top-level directory of the source distribution and ice_cpp_dir is
+# defined to the directory containing the C++ binaries and headers to
+# use to build the sources.
+#
+!if "$(ice_bin_dist)" == "" && exist ($(top_srcdir)\..\$(ice_language))
+
+ice_dir = $(top_srcdir)\..
+ice_src_dist = 1
+
+#
+# When building a source distribution, if ICE_HOME is specified, it takes precedence over 
+# the source tree for building the language mappings. For example, this can be used to 
+# build the Python language mapping using the translators from the distribution specified
+# by ICE_HOME.
+#
+!if "$(ICE_HOME)" != ""
+
+!if "$(slice_translator)" != ""
+!if !exist ($(ICE_HOME)\bin$(x64suffix)\$(slice_translator))
+!error Unable to find $(slice_translator) in $(ICE_HOME)\bin$(x64suffix), please verify ICE_HOME is properly configured and Ice is correctly installed.
+!endif
+!if exist ($(ice_dir)\cpp\bin\$(slice_translator))
+!message Found $(slice_translator) in both ICE_HOME\bin and $(ice_dir)\cpp\bin, ICE_HOME\bin\$(slice_translator) will be used!
+!endif
+ice_cpp_dir = $(ICE_HOME)
+!else
+!message Ignoring ICE_HOME environment variable to build current source tree.
+ice_cpp_dir = $(ice_dir)\cpp
+!endif
+
+!else
+
+ice_cpp_dir = $(ice_dir)\cpp
+
+!endif
+
+!endif
+
+#
+# Then, check if we're building against a binary distribution.
+#
+!if "$(ice_src_dist)" == ""
+
+!if "$(slice_translator)" == ""
+!error slice_translator must be defined
+!endif
+
+!if "$(ICE_HOME)" != ""
+!if !exist ($(ICE_HOME)\bin$(x64suffix)\$(slice_translator))
+!error Unable to find $(slice_translator) in $(ICE_HOME)\bin$(x64suffix), please verify ICE_HOME is properly configured and Ice is correctly installed.
+!endif
+ice_dir = $(ICE_HOME)
+!elseif exist ($(top_srcdir)/bin/$(slice_translator))
+ice_dir = $(top_srcdir)
+!elseif exist ("C:\Ice-$(VERSION)\bin$(x64suffix)\$(slice_translator)")
+ice_dir = C:\Ice-$(VERSION)
+!endif
+
+!if "$(ice_dir)" == ""
+!error Unable to find a valid Ice distribution, please verify ICE_HOME is properly configured and Ice is correctly installed.
+!endif
+ice_bin_dist = 1
+!endif
+
+#
+# If ice_require_cpp is defined, ensure the C++ headers exist
+#
+!if "$(ice_require_cpp)" == "yes"
+!if "$(ice_src_dist)" != ""
+ice_cpp_header = $(ice_cpp_dir)\include\Ice\Ice.h
+!else
+ice_cpp_header = $(ice_dir)\include\Ice\Ice.h
+!endif
+!if !exist ($(ice_cpp_header))
+!error Unable to find the C++ header file $(ice_cpp_header), please verify ICE_HOME is properly configured and Ice is correctly installed.
+!endif
+!endif
+
+#
+# Set slicedir to the path of the directory containing the Slice files.
+#
+slicedir		= $(ice_dir)\slice
+
+install_slicedir	= $(prefix)\slice
+
+all::
+
+install-common::
+	@if not exist $(prefix) \
+	    @echo "Creating $(prefix)..." && \
+	    mkdir $(prefix)
+
+	@if not exist $(install_slicedir) \
+	    @echo "Creating $(install_slicedir)..." && \
+	    mkdir $(install_slicedir)
+	@echo "Copying slice files..." && \
+	cmd /c "xcopy /s /y $(top_srcdir)\..\slice $(install_slicedir)" || exit 1
+
+	@copy ..\ICE_LICENSE $(prefix)
+	@copy ..\LICENSE $(prefix)
+