--- conflicted
+++ resolved
@@ -200,7 +200,6 @@
     # objects - tuple of Ice.Object
     pass
 
-<<<<<<< HEAD
 #
 # Native PropertiesAdmin admin facet.
 #
@@ -212,14 +211,13 @@
 
     def updated(self, props):
         pass
-=======
+
 class UnknownSlicedObject(Object):
     #
     # Members:
     #
     # unknownTypeId - string
     pass
->>>>>>> c912d30d
 
 def getSliceDir():
     '''Convenience function for locating the directory containing the Slice files.'''
