--- conflicted
+++ resolved
@@ -215,18 +215,7 @@
             Debug.assert(packetSize > 0);
             if(this._fd.bufferedAmount + packetSize > this._maxSendPacketSize)
             {
-<<<<<<< HEAD
-                Timer.setTimeout(() =>
-                    {
-                        if(this._fd && this._fd.bufferedAmount + packetSize <= this._maxSendPacketSize)
-                        {
-                            this._bytesWrittenCallback();
-                        }
-                    },
-                    this.writeReadyTimeout());
-=======
                 Timer.setTimeout(cb, this.writeReadyTimeout());
->>>>>>> 196fb976
                 return false;
             }
             this._writeReadyTimeout = 0;
@@ -372,7 +361,7 @@
             this._bytesAvailableCallback();
         }
     }
-    
+
     static createOutgoing(instance, secure, addr, resource)
     {
         var transceiver = new WSTransceiver(instance);
