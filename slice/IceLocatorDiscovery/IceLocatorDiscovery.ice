--- conflicted
+++ resolved
@@ -29,10 +29,7 @@
  * are searching for Ice locators. Ice locator implementations invoke
  * on this interface to provide their locator proxy.
  *
-<<<<<<< HEAD
-=======
  * @see Ice.Locator
->>>>>>> 196fb976
  * @see Lookup
  *
  **/
@@ -59,10 +56,7 @@
  * object accessible through UDP multicast. Clients typically make a
  * multicast findLocator request to find the locator proxy.
  *
-<<<<<<< HEAD
-=======
  * @see Ice.Locator
->>>>>>> 196fb976
  * @see LookupReply
  *
  **/
