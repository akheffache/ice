// **********************************************************************
//
// Copyright (c) 2003-2016 ZeroC, Inc. All rights reserved.
//
// This copy of Ice is licensed to you under the terms described in the
// ICE_LICENSE file included in this distribution.
//
// **********************************************************************

iceVersion = 3.7.0-alpha0

//
// Select an installation base directory. The directory will be created
// if it does not exist. If this property is not set the default will be
// used. Default values are:
//   - Windows: %SystemDrive%\Ice-${iceVersion}
//   - Non Windows /opt/Ice-${iceVersion}
//
prefix =

//
// Define debug as true if you want to build with debug information,
// false otherwise.
//
debug = true

//
<<<<<<< HEAD
// Windows specific options
//

//
// The platform uses by the C++ builds, supported values are `x64` and `Win32`,
// that is required to locate the slice2java compiler in the platform depend
// directory.
//
cppPlatform =

//
// The configuration uses by the C++ builds, supported values are `Debug` and `Release`,
// that is required to locate the slice2java compiler in the configuration depend
// directory.
//
cppConfiguration =
=======
// Set the location of a local Ice Builder for Gradle source directory
//
iceBuilderHome =
>>>>>>> 73b0269b

//
// Gradle build properties
//
org.gradle.daemon = true
org.gradle.parallel = true

//
// Package build properties
//
DESTDIR =

//
// The installation directory for Jar files, if not set, defaults to <prefix>/share
// for /usr installation, <prefix>/lib otherwise.
//
jarDir =

//
// The installation directory for executable files, if not set, defaults to <prefix>/bin.
//
binDir =<|MERGE_RESOLUTION|>--- conflicted
+++ resolved
@@ -25,7 +25,11 @@
 debug = true
 
 //
-<<<<<<< HEAD
+// Set the location of a local Ice Builder for Gradle source directory
+//
+iceBuilderHome =
+
+//
 // Windows specific options
 //
 
@@ -42,11 +46,6 @@
 // directory.
 //
 cppConfiguration =
-=======
-// Set the location of a local Ice Builder for Gradle source directory
-//
-iceBuilderHome =
->>>>>>> 73b0269b
 
 //
 // Gradle build properties
