// **********************************************************************
//
// Copyright (c) 2003-2009 ZeroC, Inc. All rights reserved.
//
// This copy of Ice is licensed to you under the terms described in the
// ICE_LICENSE file included in this distribution.
//
// **********************************************************************

package IceInternal;

final class TcpConnector implements Connector
{
    public Transceiver
    connect()
    {
        if(_traceLevels.network >= 2)
        {
            String s = "trying to establish tcp connection to " + toString();
            _logger.trace(_traceLevels.networkCat, s);
        }

        try
        {
            java.nio.channels.SocketChannel fd = Network.createTcpSocket();
            Network.setBlock(fd, false);
            Network.setTcpBufSize(fd, _instance.initializationData().properties, _logger);
            boolean connected = Network.doConnect(fd, _addr);
            if(connected)
            {
                if(_traceLevels.network >= 1)
                {
                    String s = "tcp connection established\n" + Network.fdToString(fd);
                    _logger.trace(_traceLevels.networkCat, s);
                }
            }
            return new TcpTransceiver(_instance, fd, connected);
        }
        catch(Ice.LocalException ex)
        {
            if(_traceLevels.network >= 2)
            {
                String s = "failed to establish tcp connection to " + toString() + "\n" + ex;
                _logger.trace(_traceLevels.networkCat, s);
            }
            throw ex;
        }
    }

    public short
    type()
    {
        return TcpEndpointI.TYPE;
    }

    public String
    toString()
    {
        return Network.addrToString(_addr);
    }

    public int
    hashCode()
    {
        return _hashCode;
    }

    //
    // Only for use by TcpEndpoint
    //
    TcpConnector(Instance instance, java.net.InetSocketAddress addr, int timeout, String connectionId)
    {
        _instance = instance;
        _traceLevels = instance.traceLevels();
        _logger = instance.initializationData().logger;
        _addr = addr;
        _timeout = timeout;
        _connectionId = connectionId;

        _hashCode = _addr.getAddress().getHostAddress().hashCode();
        _hashCode = 5 * _hashCode + _addr.getPort();
        _hashCode = 5 * _hashCode + _timeout;
        _hashCode = 5 * _hashCode + _connectionId.hashCode();
    }

    public boolean
    equals(java.lang.Object obj)
    {
        TcpConnector p = null;

        try
        {
            p = (TcpConnector)obj;
        }
        catch(ClassCastException ex)
        {
            return false;
        }

        if(this == p)
        {
            return true;
        }

        if(_timeout != p._timeout)
        {
            return false;
        }

        if(!_connectionId.equals(p._connectionId))
        {
<<<<<<< HEAD
            return _connectionId.compareTo(p._connectionId);
        }

        return Network.compareAddress(_addr, p._addr);
=======
            return false;
        }

        return Network.compareAddress(_addr, p._addr) == 0;
>>>>>>> 65a59016
    } 

    private Instance _instance;
    private TraceLevels _traceLevels;
    private Ice.Logger _logger;
    private java.net.InetSocketAddress _addr;
    private int _timeout;
    private String _connectionId = "";
    private int _hashCode;
}<|MERGE_RESOLUTION|>--- conflicted
+++ resolved
@@ -109,17 +109,10 @@
 
         if(!_connectionId.equals(p._connectionId))
         {
-<<<<<<< HEAD
-            return _connectionId.compareTo(p._connectionId);
-        }
-
-        return Network.compareAddress(_addr, p._addr);
-=======
             return false;
         }
 
         return Network.compareAddress(_addr, p._addr) == 0;
->>>>>>> 65a59016
     } 
 
     private Instance _instance;
