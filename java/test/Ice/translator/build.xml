--- conflicted
+++ resolved
@@ -68,18 +68,13 @@
 
     <target name="compile" depends="generate">
         <mkdir dir="${class.dir}"/>
-	<javac srcdir="." destdir="${class.dir}" source="${jdk.version}" classpathref="ice.classpath" excludes="generated/**"
+	<javac srcdir="." destdir="${class.dir}" classpathref="ice.classpath" excludes="generated/**"
 	    debug="${debug}">
 	    <compilerarg value="${javac.lint}"/>
 	</javac>
-	<javac srcdir="${generated.dir}" destdir="${class.dir}" source="${jdk.version}"
-<<<<<<< HEAD
-	    classpath="${lib.dir}" debug="${debug}">
+	<javac srcdir="${generated.dir}" destdir="${class.dir}"
+	    classpathref="ice.classpath" debug="${debug}">
 	    <compilerarg value="${javac.lint}"/>
-=======
-	    classpathref="ice.classpath" debug="${debug}">
-	    <compilerarg value="${javac.lint}" compiler="${javac.lint.compiler}"/>
->>>>>>> 7309f52c
 	</javac>
     </target>
 
