// **********************************************************************
//
// Copyright (c) 2003-2016 ZeroC, Inc. All rights reserved.
//
// This copy of Ice is licensed to you under the terms described in the
// ICE_LICENSE file included in this distribution.
//
// **********************************************************************

ext.testDir = "${projectDir}/src/main/java/test"
apply from: "slice.gradle"

def hasLambda = org.gradle.internal.jvm.Jvm.current().getJavaVersion().toString().toFloat() >= 1.8f

sourceSets {
    main {
        java {
            if (!hasLambda) {
                exclude '**/lambda'
            }
            exclude 'plugins'
            exclude 'controller'
            exclude 'ejb'
        }
    }
}

dependencies {
    compile localDependency('ice')
    compile localDependency('icediscovery')
    compile localDependency('icelocatordiscovery')
    compile localDependency('icebox')
    compile localDependency('glacier2')
    compile localDependency('icestorm')
    compile localDependency('icegrid')
    compile project(':testPlugins')
<<<<<<< HEAD
=======
    compile project(':testController')
    compile files(dbJar)
>>>>>>> a03f3f50
    runtime "org.apache.tools:bzip2:1.0"
}

jar {
    archiveName = "test.jar"
    destinationDir = new File("$rootProject.projectDir/lib/")
    manifest {
        attributes("Class-Path": configurations.runtime.resolve().collect { it.toURI() }.join(' '))
    }
}

clean {
    delete("$rootProject.projectDir/lib/test.jar")
    ['src/main/java/test/IceGrid/simple/db'].each {
        delete fileTree(dir: it)
    }
    delete("src/main/java/test/Slice/generation/classes")
}<|MERGE_RESOLUTION|>--- conflicted
+++ resolved
@@ -34,11 +34,7 @@
     compile localDependency('icestorm')
     compile localDependency('icegrid')
     compile project(':testPlugins')
-<<<<<<< HEAD
-=======
     compile project(':testController')
-    compile files(dbJar)
->>>>>>> a03f3f50
     runtime "org.apache.tools:bzip2:1.0"
 }
 
