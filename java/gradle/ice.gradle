// **********************************************************************
//
// Copyright (c) 2003-2016 ZeroC, Inc. All rights reserved.
//
// This copy of Ice is licensed to you under the terms described in the
// ICE_LICENSE file included in this distribution.
//
// **********************************************************************

buildscript {
    def env = System.getenv()
    ext.iceMavenRepo = env['ICE_MAVEN_REPOSITORY']
    if (ext.iceMavenRepo == null) {
        ext.iceMavenRepo = "repo.zeroc.com"
    }

    //
    // If the ice-builder-gradle repository exists add it to the local maven repositories,
    // so we can build using a local plugin version
    //
    def builder  = new File([project(':ice').projectDir, "..", "..", "..", "..",
                             "ice-builder-gradle", "build", "libs"].join(File.separator))

    if(builder.exists()) {
        repositories {
            flatDir dirs: "file://${builder.getCanonicalPath()}"
        }
    }

    repositories {
        maven {
            url "https://${iceMavenRepo}/nexus/content/repositories/releases"
        }
    }
    dependencies {
        classpath group: 'com.zeroc.gradle.ice-builder', name: 'slice', version: '1.3.0'
    }
}

if (!project.plugins.findPlugin(com.zeroc.gradle.icebuilder.slice.SlicePlugin)) {
    project.apply(plugin: com.zeroc.gradle.icebuilder.slice.SlicePlugin)
}

if(System.env.USE_BIN_DIST != "yes") {
    slice {
        iceHome = new File([project(':ice').projectDir, "..", "..", ".."].join(File.separator)).getCanonicalPath()
    }
}

ext.generatedDir = "$project.buildDir/generated"
ext.useLocalOnly = false

def android = false
try {
    compileJava {
        options.debug = debug
    }
} catch(MissingMethodException ex) {
    // For Android builds: thrown if compileJava isn't available.
    android = true
}

def env = System.getenv()

// Determine the name of the Slice-to-Java translator
<<<<<<< HEAD
def isWindows = false
def programFiles
def slice2java = "slice2java"

def platform
def configuration

if (System.properties['os.name'].toLowerCase().contains('windows')) {

    if(ext.cppPlatform != null && ext.cppPlatform.length() > 0)
    {
        platform = ext.cppPlatform
    }

    if(ext.cppConfiguration != null && ext.cppConfiguration.length() > 0)
    {
        configuration = ext.cppConfiguration
    }

    if(platform == null)
    {
        platform = env['CPP_PLATFORM']
    }

    if(configuration == null)
    {
        configuration = env['CPP_CONFIGURATION']
    }

    isWindows = true
    slice2java = "${platform}/${configuration}/slice2java.exe"

    def arch1 = env['PROCESSOR_ARCHITECTURE']
    def arch2 = env['PROCESSOR_ARCHITEW6432']
    if (arch1 == "AMD64" || arch1 == "IA64" || arch2 == "AMD64" || arch2 == "IA64") {
        programFiles = System.getenv('ProgramFiles(x86)')
    } else {
        programFiles = System.getenv('ProgramFiles')
    }
}

=======
def isWindows = System.properties['os.name'].toLowerCase().contains('windows')
>>>>>>> 66bef28f

if (prefix) {
    // If the prefix isn't set use these default locations.
    if (isWindows) {
        prefix = "C:\\Ice-${project.version}"
    } else {
        prefix = "/opt/Ice-${project.version}"
    }
}

// Installation location for jar/pom & executables.
//
// Note that we exclude /usr/src/packages because it's the RPM build directory on SLES.
//
if ((prefix.startsWith("/usr") || prefix.startsWith("/usr/local")) && !prefix.startsWith("/usr/src/packages")) {
    ext.jarDir = prefix + "/share/java"
    ext.binDir = prefix + "/bin"
} else {
    ext.jarDir = prefix + "/lib"
    ext.binDir = prefix + "/bin"
}

// Check if we are building against source distribution
def iceCppDir = slice.srcDist ? [slice.iceHome, "cpp"].join(File.separator) : slice.iceHome
def iceSrcDist = false
<<<<<<< HEAD
if (!iceBinDist) {
    def f1 = new File("$rootProject.projectDir/../java/src/Ice/src/main/java/Ice/Util.java")
    if (f1.exists()) {
        iceDir = "$rootProject.projectDir/.."
        iceSrcDist = true

        if (iceHome != null && iceHome.length() > 0) {
            iceCppDir = iceHome

            def f2 = new File("$iceDir/cpp/bin/$slice2java")
            if (f2.exists()) {
                println "Found $slice2java in both $iceCppDir/bin and $iceDir/cpp/bin, $iceCppDir/bin/$slice2java will be used!"
            }
        } else {
            iceCppDir = iceDir + "/cpp"
            slice.srcDist = true
            slice.cppPlatform = platform
            slice.cppConfiguration = configuration
        }
        slice.iceHome = iceCppDir
    }
}
=======
>>>>>>> 66bef28f


// Check is DESTDIR is set (non-Windows)
if (isWindows) {
    ext.DESTDIR = ""
}

ext.versionSuffix = "-${project.version}"
ext.libDir = "$rootProject.projectDir/lib"

ext.iceSourceCompatibility = 1.7
ext.iceTargetCompatibility = 1.7

ext.searchFile = { List<Closure> places, List<String> searchPaths ->
    def dirs = []
    places.each {
        def dir = it()
        if(dir != null) {
            dirs << dir + "/"
        }
    }

    def candidates = searchPaths.collect {
        def path = it
        dirs.collect {
            it.concat(path)
        }
    }.flatten()

    return candidates.find {
        new File(it).exists()
    }
}

def demoJar(name) {
    def taskName = name + "Jar"
    // Create a jar for the client & server which includes everything in the demo.
    def jarTask = tasks.create(name: taskName, type: Jar) {
        version = ""
        baseName = name
        from(sourceSets.main.output) {
            include "**"
        }
    }

    jarTask.manifest {
        attributes("Main-Class": name.capitalize())
        attributes("Class-Path": configurations.runtime.resolve().collect { it.toURI() }.join(' '))
    }

    artifacts {
        archives jarTask
    }
}
ext {
    demoJar = this.&demoJar
}

def localDependency(artifactId) {
    if (project.slice.srcDist) {
        return project(":${artifactId}")
    } else {
        return "com.zeroc:${artifactId}:${project.version}"
    }
}
ext {
    localDependency = this.&localDependency
<<<<<<< HEAD
=======
}

def localappdata
def nuget
def dbVersion
def dbPackage

if (isWindows) {
nuget = "${System.env.LOCALAPPDATA}/ZeroC/nuget/nuget.exe"
dbVersion = "5.3.28.1"
dbPackage = "${iceCppDir}/third-party-packages/berkeley.db.java7"

task nugetDirectory() {
    def nugetDir = new File("${localappdata}/ZeroC/nuget")
    if(!nugetDir.exists()) {
        nugetDir.mkdirs()
    }
}

task nugetInstall(type:Exec, dependsOn:nugetDirectory) {
  commandLine 'cmd', '/c', 'powershell', '-Command', "(New-Object Net.WebClient).DownloadFile('http://nuget.org/nuget.exe', '${nuget}')"
}

task nugetInstallBerkeleyDb(type:Exec) {
  commandLine 'cmd', '/c', nuget, 'install', 'berkeley.db.java7', '-OutputDirectory', "${iceCppDir}/third-party-packages/", '-ExcludeVersion'
}

}

if (!android) {
    //
    // Find BerkeleyDB JAR
    //
    if(dbHome) {
        ext.dbJar = "${dbHome}/db.jar"
    } else if(env['DB_HOME']) {
        def dbHomeDir = env['DB_HOME']
        ext.dbJar = "${dbHomeDir}/lib/db.jar"
    } else {
        def subdirs
        if (isWindows) {
            if(slice.srcDist){
                if(!new File(nuget).exists()) {
                    nugetInstall.execute()
                }
                if(!new File("${dbPackage}/berkeley.db.java7.nupkg").exists()) {
                    nugetInstallBerkeleyDb.execute()
                }
                subdirs = [ "${dbPackage}/build/native/lib/" ]
            } else {
                subdirs = [ "${slice.iceHome}/lib/" ]
            }
        } else {
            subdirs = [
                "/usr/local/opt/ice/libexec/lib/",
                "/usr/local/opt/berkeley-db53/lib/",
                "/usr/local/lib/",
                "/usr/share/java/",
                "/opt/Ice-${project.version}/lib/",
                "/opt/db/lib/",
                "/usr/lib/"
            ]
        }

        def candidates = ["db-5.3.28.jar", "db-5.3.21.jar", "db.jar"].collect {
            def dbJarName = it
            subdirs.collect {
                it.concat(dbJarName)
            }
        }.flatten()

        ext.dbJar = candidates.find {
            new File(it).exists()
        }
    }


    if(!ext.dbJar || !new File(ext.dbJar).exists()) {
        throw new GradleException("Unable to locate the required third party BerkeleyDB jar file `db.jar'.")
    }
>>>>>>> 66bef28f
}<|MERGE_RESOLUTION|>--- conflicted
+++ resolved
@@ -63,51 +63,7 @@
 def env = System.getenv()
 
 // Determine the name of the Slice-to-Java translator
-<<<<<<< HEAD
-def isWindows = false
-def programFiles
-def slice2java = "slice2java"
-
-def platform
-def configuration
-
-if (System.properties['os.name'].toLowerCase().contains('windows')) {
-
-    if(ext.cppPlatform != null && ext.cppPlatform.length() > 0)
-    {
-        platform = ext.cppPlatform
-    }
-
-    if(ext.cppConfiguration != null && ext.cppConfiguration.length() > 0)
-    {
-        configuration = ext.cppConfiguration
-    }
-
-    if(platform == null)
-    {
-        platform = env['CPP_PLATFORM']
-    }
-
-    if(configuration == null)
-    {
-        configuration = env['CPP_CONFIGURATION']
-    }
-
-    isWindows = true
-    slice2java = "${platform}/${configuration}/slice2java.exe"
-
-    def arch1 = env['PROCESSOR_ARCHITECTURE']
-    def arch2 = env['PROCESSOR_ARCHITEW6432']
-    if (arch1 == "AMD64" || arch1 == "IA64" || arch2 == "AMD64" || arch2 == "IA64") {
-        programFiles = System.getenv('ProgramFiles(x86)')
-    } else {
-        programFiles = System.getenv('ProgramFiles')
-    }
-}
-
-=======
 def isWindows = System.properties['os.name'].toLowerCase().contains('windows')
->>>>>>> 66bef28f
 
 if (prefix) {
     // If the prefix isn't set use these default locations.
@@ -133,31 +89,6 @@
 // Check if we are building against source distribution
 def iceCppDir = slice.srcDist ? [slice.iceHome, "cpp"].join(File.separator) : slice.iceHome
 def iceSrcDist = false
-<<<<<<< HEAD
-if (!iceBinDist) {
-    def f1 = new File("$rootProject.projectDir/../java/src/Ice/src/main/java/Ice/Util.java")
-    if (f1.exists()) {
-        iceDir = "$rootProject.projectDir/.."
-        iceSrcDist = true
-
-        if (iceHome != null && iceHome.length() > 0) {
-            iceCppDir = iceHome
-
-            def f2 = new File("$iceDir/cpp/bin/$slice2java")
-            if (f2.exists()) {
-                println "Found $slice2java in both $iceCppDir/bin and $iceDir/cpp/bin, $iceCppDir/bin/$slice2java will be used!"
-            }
-        } else {
-            iceCppDir = iceDir + "/cpp"
-            slice.srcDist = true
-            slice.cppPlatform = platform
-            slice.cppConfiguration = configuration
-        }
-        slice.iceHome = iceCppDir
-    }
-}
-=======
->>>>>>> 66bef28f
 
 
 // Check is DESTDIR is set (non-Windows)
@@ -225,87 +156,4 @@
 }
 ext {
     localDependency = this.&localDependency
-<<<<<<< HEAD
-=======
-}
-
-def localappdata
-def nuget
-def dbVersion
-def dbPackage
-
-if (isWindows) {
-nuget = "${System.env.LOCALAPPDATA}/ZeroC/nuget/nuget.exe"
-dbVersion = "5.3.28.1"
-dbPackage = "${iceCppDir}/third-party-packages/berkeley.db.java7"
-
-task nugetDirectory() {
-    def nugetDir = new File("${localappdata}/ZeroC/nuget")
-    if(!nugetDir.exists()) {
-        nugetDir.mkdirs()
-    }
-}
-
-task nugetInstall(type:Exec, dependsOn:nugetDirectory) {
-  commandLine 'cmd', '/c', 'powershell', '-Command', "(New-Object Net.WebClient).DownloadFile('http://nuget.org/nuget.exe', '${nuget}')"
-}
-
-task nugetInstallBerkeleyDb(type:Exec) {
-  commandLine 'cmd', '/c', nuget, 'install', 'berkeley.db.java7', '-OutputDirectory', "${iceCppDir}/third-party-packages/", '-ExcludeVersion'
-}
-
-}
-
-if (!android) {
-    //
-    // Find BerkeleyDB JAR
-    //
-    if(dbHome) {
-        ext.dbJar = "${dbHome}/db.jar"
-    } else if(env['DB_HOME']) {
-        def dbHomeDir = env['DB_HOME']
-        ext.dbJar = "${dbHomeDir}/lib/db.jar"
-    } else {
-        def subdirs
-        if (isWindows) {
-            if(slice.srcDist){
-                if(!new File(nuget).exists()) {
-                    nugetInstall.execute()
-                }
-                if(!new File("${dbPackage}/berkeley.db.java7.nupkg").exists()) {
-                    nugetInstallBerkeleyDb.execute()
-                }
-                subdirs = [ "${dbPackage}/build/native/lib/" ]
-            } else {
-                subdirs = [ "${slice.iceHome}/lib/" ]
-            }
-        } else {
-            subdirs = [
-                "/usr/local/opt/ice/libexec/lib/",
-                "/usr/local/opt/berkeley-db53/lib/",
-                "/usr/local/lib/",
-                "/usr/share/java/",
-                "/opt/Ice-${project.version}/lib/",
-                "/opt/db/lib/",
-                "/usr/lib/"
-            ]
-        }
-
-        def candidates = ["db-5.3.28.jar", "db-5.3.21.jar", "db.jar"].collect {
-            def dbJarName = it
-            subdirs.collect {
-                it.concat(dbJarName)
-            }
-        }.flatten()
-
-        ext.dbJar = candidates.find {
-            new File(it).exists()
-        }
-    }
-
-
-    if(!ext.dbJar || !new File(ext.dbJar).exists()) {
-        throw new GradleException("Unable to locate the required third party BerkeleyDB jar file `db.jar'.")
-    }
->>>>>>> 66bef28f
 }