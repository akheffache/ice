# **********************************************************************
#
# Copyright (c) 2003-2008 ZeroC, Inc. All rights reserved.
#
# This copy of Ice is licensed to you under the terms described in the
# ICE_LICENSE file included in this distribution.
#
# **********************************************************************

#
# Define debug as on if you want to build with debug information.
#
debug		= on


#
# Set to "java2" or "java5" to select the Ice for Java mapping
# version to build. The default value is "java5".
#
#ice.mapping = java2

ice.version = 3.3

#
<<<<<<< HEAD
# Define if you want to build against an Ice RPM installation.
#
# use.ice.rpm = off

#
# Define lint with your preferred -Xlint options.
=======
# Define lint.unchecked as on if you want to use the Java5 compiler
# option "-Xlint:unchecked".
>>>>>>> 7309f52c
#
#lint = unchecked,deprecation

#
# These properties only need to be set if you want to build the
# standalone jar for the IceGrid GUI.
#
jgoodies.forms  = /usr/share/java/forms-1.0.7.jar
jgoodies.looks  = /usr/share/java/looks-2.0.4.jar
#jgoodies.forms = C:/Ice-3.2.0-ThirdParty-VC80/lib/forms-1.0.7.jar
#jgoodies.looks = C:/Ice-3.2.0-ThirdParty-VC80/lib/looks-2.0.4.jar<|MERGE_RESOLUTION|>--- conflicted
+++ resolved
@@ -22,17 +22,7 @@
 ice.version = 3.3
 
 #
-<<<<<<< HEAD
-# Define if you want to build against an Ice RPM installation.
-#
-# use.ice.rpm = off
-
-#
 # Define lint with your preferred -Xlint options.
-=======
-# Define lint.unchecked as on if you want to use the Java5 compiler
-# option "-Xlint:unchecked".
->>>>>>> 7309f52c
 #
 #lint = unchecked,deprecation
 
