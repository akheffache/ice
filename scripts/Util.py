# **********************************************************************
#
# Copyright (c) 2003-2017 ZeroC, Inc. All rights reserved.
#
# This copy of Ice is licensed to you under the terms described in the
# ICE_LICENSE file included in this distribution.
#
# **********************************************************************

import os, sys, runpy, getopt, traceback, types, threading, time, datetime, re, itertools, random, subprocess, shutil, copy, inspect

import xml.sax.saxutils

isPython2 = sys.version_info[0] == 2
if isPython2:
    import Queue as queue
    from StringIO import StringIO
else:
    import queue
    from io import StringIO

from collections import OrderedDict
import Expect

toplevel = os.path.abspath(os.path.join(os.path.dirname(__file__), ".."))

def run(cmd, cwd=None, err=False):
    p = subprocess.Popen(cmd, shell=True, stdout=subprocess.PIPE, stderr=subprocess.STDOUT, cwd=cwd)
    out = p.stdout.read().decode('UTF-8').strip()
    if(not err and p.wait() != 0) or (err and p.wait() == 0) :
        raise RuntimeError(cmd + " failed:\n" + out)
    #
    # Without this we get warnings when running with python_d on Windows
    #
    # ResourceWarning: unclosed file <_io.TextIOWrapper name=3 encoding='cp1252'>
    #
    p.stdout.close()
    return out

def val(v, escapeQuotes=False, quoteValue=True):
    if type(v) == bool:
        return "1" if v else "0"
    elif type(v) == str:
        if not quoteValue or v.find(" ") < 0:
            return v
        elif escapeQuotes:
            return "\\\"{0}\\\"".format(v.replace("\\\"", "\\\\\\\""))
        else:
            return "\"{0}\"".format(v)
    else:
        return str(v)

def escapeXml(s):
    # Remove backspace characters from the output (they aren't accepted by Jenkins XML parser)
    if isPython2:
        return xml.sax.saxutils.escape("".join(ch for ch in unicode(s.decode("utf-8")) if ch != u"\u0008").encode("utf-8"))
    else:
        return xml.sax.saxutils.escape("".join(ch for ch in s if ch != u"\u0008"))

def getIceSoVersion():
    config = open(os.path.join(toplevel, "cpp", "include", "IceUtil", "Config.h"), "r")
    intVersion = int(re.search("ICE_INT_VERSION ([0-9]*)", config.read()).group(1))
    majorVersion = int(intVersion / 10000)
    minorVersion = int(intVersion / 100) - 100 * majorVersion
    patchVersion = intVersion % 100
    if patchVersion < 50:
        return '%d' % (majorVersion * 10 + minorVersion)
    elif patchVersion < 60:
        return '%da%d' % (majorVersion * 10 + minorVersion, patchVersion - 50)
    else:
        return '%db%d' % (majorVersion * 10 + minorVersion, patchVersion - 60)

class Platform:

    def __init__(self):
        self.parseBuildVariables({
            "supported-platforms" : ("supportedPlatforms", lambda s : s.split(" ")),
            "supported-configs" : ("supportedConfigs", lambda s : s.split(" "))
        })
        self.nugetPackageVersion = None
        self.nugetPackageCache = None

    def parseBuildVariables(self, variables):
        # Run make to get the values of the given variables
        output = run('make print V="{0}"'.format(" ".join(variables.keys())), cwd = toplevel)
        for l in output.split("\n"):
            match = re.match(r'^.*:.*: (.*) = (.*)', l)
            if match and match.group(1):
                if match.group(1) in variables:
                    (varname, valuefn) = variables[match.group(1).strip()]
                    value = match.group(2).strip() or ""
                    setattr(self, varname, valuefn(value) if valuefn else value)

    def getFilters(self, config):
        if config.buildConfig in ["static", "cpp11-static"]:
            return (["Ice/.*", "IceSSL/configuration", "IceDiscovery/simple", "IceGrid/simple", "Glacier2/application"],
                    ["Ice/library", "Ice/plugin"])
        return ([], [])

    def getDefaultBuildPlatform(self):
        return self.supportedPlatforms[0]

    def getDefaultBuildConfig(self):
        return self.supportedConfigs[0]

    def getBinSubDir(self, mapping, process, current):
        # Return the bin sub-directory for the given mapping,platform,config,
        # to be overriden by specializations
        return "bin"

    def getLibSubDir(self, mapping, process, current):
        # Return the bin sub-directory for the given mapping,platform,config,
        # to be overriden by specializations
        return "lib"

    def getBuildSubDir(self, name, current):
        # Return the build sub-directory, to be overriden by specializations
        return os.path.join("build", current.config.buildPlatform, current.config.buildConfig)

    def getLdPathEnvName(self):
        return "LD_LIBRARY_PATH"

    def getInstallDir(self, mapping, current, envName):
        return os.environ.get(envName, "/usr")

    def getIceInstallDir(self, mapping, current):
        #
        # For .NET Core with Ice binary distribution the NuGet packages is
        # installed in the global packages package cache
        #
        if isinstance(mapping, CSharpMapping) and current.driver.useIceBinDist(mapping) and current.config.netframework:
            if not self.nugetPackageCache:
                self.nugetPackageCache = re.search("info : global-packages: (.*)",
                                                   run("dotnet nuget locals --list global-packages")).groups(1)[0]
            return os.path.join(self.nugetPackageCache, "zeroc.ice.net", self.getNugetPackageVersion())
        else:
            return self.getInstallDir(mapping, current, "ICE_HOME")

    def getSliceDir(self, iceDir):
        if iceDir.startswith("/usr"):
            return os.path.join(iceDir, "share", "ice", "slice")
        else:
            return os.path.join(iceDir, "slice")

    def getDefaultExe(self, name, config):
        if name == "icebox" and config.cpp11:
            name += "++11"
        return name

    def hasOpenSSL(self):
        # This is used by the IceSSL test suite to figure out how to setup certificates
        return False

    def canRun(self, mapping, current):
        return True

    def getDotnetExe(self):
        return "dotnet"

    def getNugetPackageVersion(self):
        if not self.nugetPackageVersion:
            with open(os.path.join(toplevel, "config", "icebuilder.props"), "r") as configFile:
                self.nugetPackageVersion = re.search("<IceJSONVersion>(.*)</IceJSONVersion>", configFile.read()).group(1)
        return self.nugetPackageVersion

class Darwin(Platform):

    def getFilters(self, config):
        if config.buildPlatform in ["iphoneos", "iphonesimulator", "macosx"] and "xcodesdk" in config.buildConfig:
            return (["Ice/.*", "IceSSL/configuration"],
                    ["Ice/background",
                     "Ice/echo",
                     "Ice/faultTolerance",
                     "Ice/gc",
                     "Ice/library",
                     "Ice/logger",
                     "Ice/properties",
                     "Ice/plugin",
                     "Ice/stringConverter",
                     "Ice/threadPoolPriority",
                     "Ice/udp"])
        return Platform.getFilters(self, config)

    def getDefaultBuildPlatform(self):
        return "macosx"

    def getLdPathEnvName(self):
        return "DYLD_LIBRARY_PATH"

    def getInstallDir(self, mapping, current, envName):
        return os.environ.get(envName, "/usr/local")

class AIX(Platform):

    def hasOpenSSL(self):
        return True

class Linux(Platform):

    def __init__(self):
        Platform.__init__(self)
        self.parseBuildVariables({
            "linux_id" : ("linuxId", None),
            "build-platform" : ("buildPlatform", None),
            "foreign-platforms" : ("foreignPlatforms", lambda s : s.split(" ") if s else []),
        })
        self.multiArch = {}
        if self.linuxId in ["ubuntu", "debian"]:
            for p in [self.buildPlatform] + self.foreignPlatforms:
                self.multiArch[p] = run("dpkg-architecture -f -a{0} -qDEB_HOST_MULTIARCH 2> /dev/null".format(p))

    def hasOpenSSL(self):
        return True

    def getBinSubDir(self, mapping, process, current):
        buildPlatform = current.driver.configs[mapping].buildPlatform
        if self.linuxId in ["ubuntu", "debian"] and buildPlatform in self.foreignPlatforms:
            return os.path.join("bin", self.multiArch[buildPlatform])
        return "bin"

    def getLibSubDir(self, mapping, process, current):
        buildPlatform = current.driver.configs[mapping].buildPlatform

        # PHP module is always installed in the lib directory for the default build platform
        if isinstance(mapping, PhpMapping) and buildPlatform == self.getDefaultBuildPlatform():
            return "lib"

        if self.linuxId in ["centos", "rhel", "fedora"]:
            return "lib64" if buildPlatform == "x64" else "lib"
        elif self.linuxId in ["ubuntu", "debian"]:
            return os.path.join("lib", self.multiArch[buildPlatform])
        return "lib"

    def getBuildSubDir(self, name, current):
        if self.linuxId in ["ubuntu", "debian"]:
            return os.path.join("build", self.multiArch[current.config.buildPlatform], current.config.buildConfig)
        else:
            return os.path.join("build", current.config.buildPlatform, current.config.buildConfig)

    def getDefaultExe(self, name, config):
        if name == "icebox":
            if self.linuxId in ["centos", "rhel", "fedora"] and config.buildPlatform == "x86":
                name += "32" # Multilib platform
            if config.cpp11:
                name += "++11"
        return name

    def canRun(self, mapping, current):
        if self.linuxId in ["centos", "rhel", "fedora"] and current.config.buildPlatform == "x86":
            #
            # Don't test Glacier2/IceStorm/IceGrid services with multilib platforms. We only
            # build services for the native platform.
            #
            parent = re.match(r'^([\w]*).*', current.testcase.getTestSuite().getId()).group(1)
            if parent in ["Glacier2", "IceStorm", "IceGrid"]:
                return False
        return Platform.canRun(self, mapping, current)

class Windows(Platform):

    def __init__(self):
        Platform.__init__(self)
        self.compiler = None

    def getFilters(self, config):
        if config.uwp:
            return (["cpp/Ice/.*", "cpp/IceSSL/configuration"],
                    ["Ice/background",
                     "Ice/echo",
                     "Ice/faultTolerance",
                     "Ice/gc",
                     "Ice/library",
                     "Ice/logger",
                     "Ice/networkProxy",        # SOCKS proxy not supported with UWP
                     "Ice/properties",          # Property files are not supported with UWP
                     "Ice/plugin",
                     "Ice/threadPoolPriority"])
        elif self.getCompiler() in ["VC100"]:
            return (["cpp/Ice/.*",
                     "cpp/IceSSL/.*",
                     "cpp/IceBox/.*",
                     "cpp/IceDiscovery/.*",
                     "cpp/IceUtil/.*",
                     "cpp/Slice/.*"], [])
        elif self.getCompiler() not in ["VC140"]:
            return ([], ["python", "php", "ruby"])
        else:
            return ([], ["ruby"])

    def parseBuildVariables(self, variables):
        pass # Nothing to do, we don't support the make build system on Windows

    def getDefaultBuildPlatform(self):
        return "x64" if "X64" in os.environ.get("PLATFORM", "") else "Win32"

    def getDefaultBuildConfig(self):
        return "Release"

    def getCompiler(self):
        if self.compiler != None:
            return self.compiler
        if os.environ.get("CPP_COMPILER", "") != "":
            self.compiler = os.environ["CPP_COMPILER"]
        else:
            try:
                out = run("cl")
                if out.find("Version 16.") != -1:
                    self.compiler = "VC100"
                elif out.find("Version 17.") != -1:
                    self.compiler = "VC110"
                elif out.find("Version 18.") != -1:
                    self.compiler = "VC120"
                elif out.find("Version 19.00.") != -1:
                    self.compiler = "VC140"
                elif out.find("Version 19.1") != -1:
                    self.compiler = "VC141"
                else:
                    raise RuntimeError("Unknown compiler version:\n{0}".format(out))
            except:
                self.compiler = ""
        return self.compiler

    def getPlatformToolset(self):
        return self.getCompiler().replace("VC", "v")

    def getBinSubDir(self, mapping, process, current):
        #
        # Platform/Config taget bin directories.
        #
        platform = current.driver.configs[mapping].buildPlatform
        buildConfig = current.driver.configs[mapping].buildConfig
        config = "Debug" if buildConfig.find("Debug") >= 0 else "Release"

        if current.config.uwp and not current.config.protocol in ["ssl", "wss"]:
            return ""
        elif current.driver.useIceBinDist(mapping):
            version = self.getNugetPackageVersion()
            packageSuffix = self.getPlatformToolset() if isinstance(mapping, CppMapping) else "net"
            package = os.path.join(mapping.path, "msbuild", "packages", "{0}".format(
                mapping.getNugetPackage(packageSuffix, version))) if hasattr(mapping, "getNugetPackage") else None
            nuget = package and os.path.exists(package)
            iceHome = os.environ.get("ICE_HOME", "")
            if isinstance(mapping, CppMapping) and not nuget and not os.path.exists(iceHome):
                raise RuntimeError("Cannot detect a valid C++ distribution")
            if not nuget:
                return "bin"
            elif isinstance(mapping, CSharpMapping) or isinstance(process, SliceTranslator):
                return os.path.join("tools")
            else:

                #
                # With Windows binary distribution some binaries are only included for Release configuration.
                #
                binaries = [Glacier2Router, IcePatch2Calc, IcePatch2Client, IcePatch2Server, IceBoxAdmin, IceBridge,
                            IceStormAdmin, IceGridAdmin]
                config = next(("Release" for p in binaries if isinstance(process, p)), config)

                return os.path.join("build", "native", "bin", platform, config)
        else:
            if isinstance(mapping, CppMapping):
                return os.path.join("bin", platform, config)
            elif isinstance(mapping, PhpMapping):
                return os.path.join("msbuild", "packages", "zeroc.ice.v140.{0}".format(self.getNugetPackageVersion()),
                                    "build", "native", "bin", platform, config)
            return "bin"

    def getLibSubDir(self, mapping, process, current):
        if isinstance(mapping, PhpMapping):
            return "php" if current.driver.useIceBinDist(mapping) else "lib"
        return self.getBinSubDir(mapping, process, current)

    def getBuildSubDir(self, name, current):
        if os.path.exists(os.path.join(current.testcase.getPath(), "msbuild", name)):
            return os.path.join("msbuild", name, current.config.buildPlatform, current.config.buildConfig)
        else:
            return os.path.join("msbuild", current.config.buildPlatform, current.config.buildConfig)

    def getLdPathEnvName(self):
        return "PATH"

    def getInstallDir(self, mapping, current, envName):

        platform = current.config.buildPlatform
        config = "Debug" if current.config.buildConfig.find("Debug") >= 0 else "Release"
        version = self.getNugetPackageVersion()
        packageSuffix = self.getPlatformToolset() if isinstance(mapping, CppMapping) else "net"

        if isinstance(mapping, CSharpMapping) and current.config.netframework:
            #
            # Use NuGet package from nuget locals
            #
            if not self.nugetPackageCache:
                self.nugetPackageCache = re.search("info : global-packages: (.*)",
                                                   run("dotnet nuget locals --list global-packages")).groups(1)[0]
            package = os.path.join(self.nugetPackageCache, "zeroc.ice.net", version)
        elif hasattr(mapping, "getNugetPackage"):
            package = os.path.join(mapping.path, "msbuild", "packages", mapping.getNugetPackage(packageSuffix, version))

        home = os.environ.get(envName, "")
        if isinstance(mapping, CppMapping) and not package and not os.path.exists(home):
            raise RuntimeError("Cannot detect a valid C++ distribution")

        return package if package and os.path.exists(package) else home

    def canRun(self, mapping, current):
        #
        # On Windows, if testing with a binary distribution, don't test Glacier2/IceBridge services
        # with the Debug configurations since we don't provide binaries for them.
        #
        if current.driver.useIceBinDist(mapping):
            parent = re.match(r'^([\w]*).*', current.testcase.getTestSuite().getId()).group(1)
            if parent in ["Glacier2", "IceBridge"] and current.config.buildConfig.find("Debug") >= 0:
                return False
        return Platform.canRun(self, mapping, current)

    def getDotnetExe(self):
        return run("where dotnet").strip()

platform = None
if sys.platform == "darwin":
    platform = Darwin()
elif sys.platform.startswith("aix"):
    platform = AIX()
elif sys.platform.startswith("linux") or sys.platform.startswith("gnukfreebsd"):
    platform = Linux()
elif sys.platform == "win32" or sys.platform[:6] == "cygwin":
    platform = Windows()

if not platform:
    print("can't run on unknown platform `{0}'".format(sys.platform))
    sys.exit(1)

def parseOptions(obj, options, mapped={}):
    # Transform configuration options provided on the command line to
    # object data members. The data members must be already set on the
    # object and with the correct type.
    if not hasattr(obj, "parsedOptions"):
        obj.parsedOptions=[]
    remaining = []
    for (o, a) in options:
        if o.startswith("--"): o = o[2:]
        if o.startswith("-"): o = o[1:]
        if not a and o.startswith("no-"):
            a = "false"
            o = o[3:]
        if o in mapped:
            o = mapped[o]

        if hasattr(obj, o):
            if isinstance(getattr(obj, o), bool):
                setattr(obj, o, True if not a else (a.lower() in ["yes", "true", "1"]))
            elif isinstance(getattr(obj, o), list):
                l = getattr(obj, o)
                l.append(a)
            else:
                if not a and not isinstance(a, str):
                    a = "0"
                setattr(obj, o, type(getattr(obj, o))(a))
            if not o in obj.parsedOptions:
                obj.parsedOptions.append(o)
        else:
            remaining.append((o, a))
    options[:] = remaining

class Mapping:

    mappings = OrderedDict()

    class Config:

        # All option values for Ice/IceBox tests.
        coreOptions = {
            "protocol" : ["tcp", "ssl", "wss", "ws"],
            "compress" : [False, True],
            "ipv6" : [False, True],
            "serialize" : [False, True],
            "mx" : [False, True],
        }

        # All option values for IceGrid/IceStorm/Glacier2/IceDiscovery tests.
        serviceOptions = {
            "protocol" : ["tcp", "wss"],
            "compress" : [False, True],
            "ipv6" : [False, True],
            "serialize" : [False, True],
            "mx" : [False, True],
        }

        @classmethod
        def getSupportedArgs(self):
            return ("", ["config=", "platform=", "protocol=", "compress", "ipv6", "no-ipv6", "serialize", "mx",
                         "cprops=", "sprops="])

        @classmethod
        def usage(self):
            pass

        @classmethod
        def commonUsage(self):
            print("")
            print("Mapping options:")
            print("--protocol=<prot>     Run with the given protocol.")
            print("--compress            Run the tests with protocol compression.")
            print("--ipv6                Use IPv6 addresses.")
            print("--serialize           Run with connection serialization.")
            print("--mx                  Run with metrics enabled.")
            print("--cprops=<properties> Specifies a list of additional client properties.")
            print("--sprops=<properties> Specifies a list of additional server properties.")
            print("--config=<config>     Build configuration for native executables.")
            print("--platform=<platform> Build platform for native executables.")

        def __init__(self, options=[]):
            # Build configuration
            self.parsedOptions = []
            self.buildConfig = os.environ.get("CONFIGS", "").split(" ")[0]
            if self.buildConfig:
                self.parsedOptions.append("buildConfig")
            else:
                self.buildConfig = platform.getDefaultBuildConfig()

            self.buildPlatform = os.environ.get("PLATFORMS", "").split(" ")[0]
            if self.buildPlatform:
                self.parsedOptions.append("buildPlatform")
            else:
                self.buildPlatform = platform.getDefaultBuildPlatform()

            self.protocol = "tcp"
            self.compress = False
            self.serialize = False
            self.ipv6 = False
            self.mx = False
            self.cprops = []
            self.sprops = []
            parseOptions(self, options, { "config" : "buildConfig",
                                          "platform" : "buildPlatform" })

            # Options bellow are not parsed by the base class by still
            # initialized here for convenience (this avoid having to
            # check the configuration type)
            self.uwp = False
            self.openssl = False

            self.device = ""
            self.avd = ""
            self.androidemulator = False
            self.netframework = ""

        def __str__(self):
            s = []
            for o in self.parsedOptions:
                v = getattr(self, o)
                if v: s.append(o if type(v) == bool else str(v))
            return ",".join(s)

        def getAll(self, current, testcase, rand=False):

            #
            # A generator to generate combinations of options (e.g.: tcp/compress/mx, ssl/ipv6/serialize, etc)
            #
            def gen(supportedOptions):

                if not supportedOptions:
                    yield self
                    return

                supportedOptions = supportedOptions.copy()
                supportedOptions.update(testcase.getMapping().getOptions(current))
                supportedOptions.update(testcase.getTestSuite().getOptions(current))
                supportedOptions.update(testcase.getOptions(current))

                for o in self.parsedOptions:
                    # Remove options which were explicitly set
                    if o in supportedOptions:
                        del supportedOptions[o]

                if len(supportedOptions) == 0:
                    yield self
                    return

                # Find the option with the longest list of values
                length = max([len(v) for v in supportedOptions.values()])

                # Replace the values with a cycle iterator on the values
                for (k, v) in supportedOptions.items():
                    supportedOptions[k] = itertools.cycle(random.sample(v, len(v)) if rand else v)

                # Now, for the length of the longest array of values, we return
                # an array with the supported option combinations
                for i in range(0, length):
                    options = []
                    for k, v in supportedOptions.items():
                        v = next(v)
                        if v:
                            if type(v) == bool:
                                if v:
                                    options.append(("--{0}".format(k), None))
                            else:
                                options.append(("--{0}".format(k), v))

                    # Add parsed options
                    for o in self.parsedOptions:
                        v = getattr(self, o)
                        if type(v) == bool:
                            if v:
                                options.append(("--{0}".format(o), None))
                        elif type(v) == list:
                            options += [("--{0}".format(o), e) for e in v]
                        else:
                            options.append(("--{0}".format(o), v))

                    yield self.__class__(options)

            options = None
            parent = re.match(r'^([\w]*).*', testcase.getTestSuite().getId()).group(1)
            if isinstance(testcase, ClientServerTestCase) and parent in ["Ice", "IceBox"]:
                options = current.driver.filterOptions(testcase, self.coreOptions)
            elif parent in ["IceGrid", "Glacier2", "IceStorm", "IceDiscovery", "IceBridge"]:
                options = current.driver.filterOptions(testcase, self.serviceOptions)

            return [c for c in gen(options)]

        def canRun(self, current):
            if not platform.canRun(current.testcase.getMapping(), current):
                return False

            options = {}
            options.update(current.testcase.getMapping().getOptions(current))
            options.update(current.testcase.getTestSuite().getOptions(current))
            options.update(current.testcase.getOptions(current))

            for (k, v) in options.items():
                if hasattr(self, k):
                    if not getattr(self, k) in v:
                        return False
                elif hasattr(current.driver, k):
                    if not getattr(current.driver, k) in v:
                        return False
            else:
                return True

        def cloneRunnable(self, current):
            #
            # Clone this configuration and make sure all the options are supported
            #
            options = {}
            options.update(current.testcase.getMapping().getOptions(current))
            options.update(current.testcase.getTestSuite().getOptions(current))
            options.update(current.testcase.getOptions(current))
            clone = copy.copy(self)
            for o in self.parsedOptions:
                if o in options and getattr(self, o) not in options[o]:
                    setattr(clone, o, options[o][0] if len(options[o]) > 0 else None)
            return clone

        def cloneAndOverrideWith(self, current):
            #
            # Clone this configuration and override options with options from the given configuration
            # (the parent configuraton). This is usefull when running cross-testing. For example, JS
            # tests don't support all the options so we clone the C++ configuration and override the
            # options that are set on the JS configuration.
            #
            clone = copy.copy(self)
            for o in current.config.parsedOptions + ["protocol"]:
                if o not in ["buildConfig", "buildPlatform"]:
                    setattr(clone, o, getattr(current.config, o))
            clone.parsedOptions = current.config.parsedOptions
            return clone

        def getArgs(self, process, current):
            return []

        def getProps(self, process, current):
            props = {}
            if isinstance(process, IceProcess):
                props["Ice.Warn.Connections"] = True
                if self.protocol:
                    props["Ice.Default.Protocol"] = self.protocol
                if self.compress:
                    props["Ice.Override.Compress"] = "1"
                if self.serialize:
                    props["Ice.ThreadPool.Server.Serialize"] = "1"
                props["Ice.IPv6"] = self.ipv6
                if self.ipv6:
                    props["Ice.PreferIPv6Address"] = True
                if self.mx:
                    props["Ice.Admin.Endpoints"] = "default -h localhost"
                    props["Ice.Admin.InstanceName"] = "Server" if isinstance(process, Server) else "Client"
                    props["IceMX.Metrics.Debug.GroupBy"] ="id"
                    props["IceMX.Metrics.Parent.GroupBy"] = "parent"
                    props["IceMX.Metrics.All.GroupBy"] = "none"

                #
                # Speed up Windows testing. We override the connect timeout for some tests which are
                # establishing connections to inactive ports. It takes around 1s for such connection
                # establishment to fail on Windows.
                #
                # if isinstance(platform, Windows):
                #     if current.testsuite.getId().startswith("IceGrid") or \
                #         current.testsuite.getId() in ["Ice/binding",
                #                                       "Ice/location",
                #                                       "Ice/background",
                #                                       "Ice/faultTolerance",
                #                                       "Ice/services",
                #                                       "IceDiscovery/simple"]:
                #         props["Ice.Override.ConnectTimeout"] = "400"

                # Additional properties specified on the command line with --cprops or --sprops
                additionalProps = []
                if self.cprops and isinstance(process, Client):
                    additionalProps = self.cprops
                elif self.sprops and isinstance(process, Server):
                    additionalProps = self.sprops
                for pps in additionalProps:
                    for p in pps.split(" "):
                        if p.find("=") > 0:
                            (k , v) = p.split("=")
                            props[k] = v
                        else:
                            props[p] = True

            return props

    @classmethod
    def getByName(self, name):
        if not name in self.mappings:
            raise RuntimeError("unknown mapping `{0}'".format(name))
        return self.mappings.get(name)

    @classmethod
    def getByPath(self, path):
        path = os.path.abspath(path)
        mapping = None
        for m in self.mappings.values():
            if path.startswith(m.getPath() + os.sep) and (not mapping or len(mapping.getPath()) < len(m.getPath())):
                mapping=m
        return mapping

    @classmethod
    def add(self, name, mapping):
        name = name.replace("\\", "/")
        self.mappings[name] = mapping.init(name)

    @classmethod
    def getAll(self):
        languages = os.environ.get("LANGUAGES", None)
        return [self.getByName(l) for l in languages.split(" ")] if languages else list(self.mappings.values())

    def __init__(self, path=None):
        self.platform = None
        self.name = None
        self.path = os.path.abspath(path) if path else None
        self.testsuites = {}

    def init(self, name):
        self.name = name
        if not self.path:
            self.path = os.path.normpath(os.path.join(toplevel, name))
        return self

    def __str__(self):
        return self.name

    def createConfig(self, options):
        return self.Config(options)

    def filterTestSuite(self, testId, config, filters=[], rfilters=[]):
        (pfilters, prfilters) = platform.getFilters(config)
        for includes in [filters, [re.compile(pf) for pf in pfilters]]:
            if len(includes) > 0:
                for f in includes:
                    if f.search(self.name + "/" + testId):
                        break
                else:
                    return True

        for excludes in [rfilters, [re.compile(pf) for pf in prfilters]]:
            if len(excludes) > 0:
                for f in excludes:
                    if f.search(self.name + "/" + testId):
                        return True
        return False

    def loadTestSuites(self, tests, config, filters=[], rfilters=[]):
        global currentMapping
        currentMapping = self
        for test in tests or [""]:
            for root, dirs, files in os.walk(os.path.join(self.getTestsPath(), test.replace('/', os.sep))):

                testId = root[len(self.getTestsPath()) + 1:]
                if os.sep != "/":
                    testId = testId.replace(os.sep, "/")

                if self.filterTestSuite(testId, config, filters, rfilters):
                    continue

                #
                # First check if there's a test.py file in the directory, if there's one use it.
                #
                if "test.py" in files:
                    #
                    # WORKAROUND for Python issue 15230 (fixed in 3.2) where run_path doesn't work correctly.
                    #
                    #runpy.run_path(os.path.join(root, "test.py"))
                    origsyspath = sys.path
                    sys.path = [root] + sys.path
                    runpy.run_module("test", init_globals=globals(), run_name=root)
                    origsyspath = sys.path
                    continue

                #
                # If there's no test.py file in the test directory, we check if there's a common
                # script for the test in scripts/tests. If there's on we use it.
                #
                script = os.path.join(self.getCommonTestsPath(), testId + ".py")
                if os.path.isfile(script):
                    runpy.run_module("tests." + testId.replace("/", "."), init_globals=globals(), run_name=root)
                    continue

                #
                # Finally, we try to "discover/compute" the test by looking up for well-known
                # files.
                #
                testcases = self.computeTestCases(testId, files)
                if testcases:
                    TestSuite(root, testcases)
        currentMapping = None

    def getTestSuites(self, ids=[]):
        if not ids:
            return self.testsuites.values()
        return [self.testsuites[testSuiteId] for testSuiteId in ids if testSuiteId in self.testsuites]

    def addTestSuite(self, testsuite):
        assert len(testsuite.path) > len(self.getTestsPath()) + 1
        testSuiteId = testsuite.path[len(self.getTestsPath()) + 1:].replace('\\', '/')
        self.testsuites[testSuiteId] = testsuite
        return testSuiteId

    def findTestSuite(self, testsuite):
        return self.testsuites.get(testsuite if isinstance(testsuite, str) else testsuite.id)

    def computeTestCases(self, testId, files):

        # Instantiate a new test suite if the directory contains well-known source files.

        def checkFile(f, m):
            try:
                # If given mapping is same as local mapping, just check the files set, otherwise check
                # with the mapping
                return (self.getDefaultSource(f) in files) if m == self else m.hasSource(testId, f)
            except KeyError:
                # Expected if the mapping doesn't support the process type
                return False

        checkClient = lambda f: checkFile(f, self.getClientMapping(testId))
        checkServer = lambda f: checkFile(f, self.getServerMapping(testId))

        testcases = []
        if checkClient("client") and checkServer("server"):
            testcases.append(ClientServerTestCase())
        if checkClient("client") and checkServer("serveramd") and self.getServerMapping(testId) == self:
            testcases.append(ClientAMDServerTestCase())
        if checkClient("client") and len(testcases) == 0:
            testcases.append(ClientTestCase())
        if checkClient("collocated"):
            testcases.append(CollocatedTestCase())
        if len(testcases) > 0:
            return testcases

    def hasSource(self, testId, processType):
        try:
            return os.path.exists(os.path.join(self.getTestsPath(), testId, self.getDefaultSource(processType)))
        except KeyError:
            return False

    def getPath(self):
        return self.path

    def getTestsPath(self):
        return os.path.join(self.path, "test")

    def getCommonTestsPath(self):
        return os.path.join(self.path, "..", "scripts", "tests")

    def getTestCwd(self, process, current):
        return current.testcase.getPath()

    def getDefaultSource(self, processType):
        return processType

    def getDefaultProcesses(self, processType, testsuite):
        #
        # If no server or client is explicitly set with a testcase, getDefaultProcess is called
        # to figure out which process class to instantiate. Based on the processType and the testsuite
        # we instantiate the right default process class.
        #
        if processType is None:
            return []
        elif testsuite.getId().startswith("IceUtil") or testsuite.getId().startswith("Slice"):
            return [SimpleClient()]
        elif testsuite.getId().startswith("IceGrid"):
            if processType in ["client", "collocated"]:
                return [IceGridClient()]
            if processType in ["server", "serveramd"]:
                return [IceGridServer()]
        else:
            return [Server()] if processType in ["server", "serveramd"] else [Client()]

    def getDefaultExe(self, processType, config):
        return processType

    def getClientMapping(self, testId=None):
        # The client mapping is always the same as this mapping.
        return self

    def getServerMapping(self, testId=None):
        # Can be overridden for client-only mapping that relies on another mapping for servers
        return self

    def getBinDir(self, process, current):
        return os.path.join(current.driver.getIceDir(self, current), platform.getBinSubDir(self, process, current))

    def getLibDir(self, process, current):
        return os.path.join(current.driver.getIceDir(self, current), platform.getLibSubDir(self, process, current))

    def getBuildDir(self, name, current):
        return platform.getBuildSubDir(name, current)

    def getCommandLine(self, current, process, exe):
        name = exe
        if isinstance(platform, Windows) and not exe.endswith(".exe"):
            exe += ".exe"
        if process.isFromBinDir():
            # If it's a process from the bin directory, the location is platform specific
            # so we check with the platform.
            return os.path.join(self.getBinDir(process, current), exe)
        elif current.testcase:
            # If it's a process from a testcase, the binary is in the test build directory.
            return os.path.join(current.testcase.getPath(), current.getBuildDir(name), exe)
        else:
            return exe

    def getProps(self, process, current):
        props = {}
        if isinstance(process, IceProcess):
            if current.config.protocol in ["bt", "bts"]:
                props["Ice.Plugin.IceBT"] = self.getPluginEntryPoint("IceBT", process, current)
            if current.config.protocol in ["ssl", "wss", "bts", "iaps"]:
                props.update(self.getSSLProps(process, current))
        return props

    def getSSLProps(self, process, current):
        sslProps = {
            "Ice.Plugin.IceSSL" : self.getPluginEntryPoint("IceSSL", process, current),
            "IceSSL.Password": "password",
            "IceSSL.DefaultDir": "" if current.config.buildPlatform == "iphoneos" else os.path.join(toplevel, "certs"),
        }

        #
        # If the client doesn't support client certificates, set IceSSL.VerifyPeer to 0
        #
        if isinstance(process, Server):
            if isinstance(current.testsuite.getMapping(), JavaScriptMapping):
                sslProps["IceSSL.VerifyPeer"] = 0

        return sslProps

    def getArgs(self, process, current):
        return []

    def getEnv(self, process, current):
        return {}

    def getOptions(self, current):
        return {}

    def getRunOrder(self):
        return ["Slice", "IceUtil", "Ice", "IceSSL", "IceBox", "Glacier2", "IceGrid", "IceStorm"]

    def getCrossTestSuites(self):
        return [
            "Ice/ami",
            "Ice/info",
            "Ice/exceptions",
            "Ice/enums",
            "Ice/facets",
            "Ice/inheritance",
            "Ice/invoke",
            "Ice/objects",
            "Ice/operations",
            "Ice/proxy",
            "Ice/servantLocator",
            "Ice/slicing/exceptions",
            "Ice/slicing/objects",
            "Ice/optional"
        ]

#
# A Runnable can be used as a "client" for in test cases, it provides
# implements run, setup and teardown methods.
#
class Runnable:

    def __init__(self, desc=None):
        self.desc = desc

    def setup(self, current):
        ### Only called when ran from testcase
        pass

    def teardown(self, current, success):
        ### Only called when ran from testcase
        pass

    def run(self, current):
        pass

#
# A Process describes how to run an executable process.
#
class Process(Runnable):

    processType = None

    def __init__(self, exe=None, outfilters=None, quiet=False, args=None, props=None, envs=None, desc=None,
                 mapping=None, preexec_fn=None, traceProps=None):
        Runnable.__init__(self, desc)
        self.exe = exe
        self.outfilters = outfilters or []
        self.quiet = quiet
        self.args = args or []
        self.props = props or {}
        self.traceProps = traceProps or {}
        self.envs = envs or {}
        self.mapping = mapping
        self.preexec_fn = preexec_fn

    def __str__(self):
        if not self.exe:
            return str(self.__class__)
        return self.exe + (" ({0})".format(self.desc) if self.desc else "")

    def getOutput(self, current, encoding="utf-8"):
        assert(self in current.processes)

        def d(s):
            return s if isPython2 else s.decode(encoding) if isinstance(s, bytes) else s

        output = d(current.processes[self].getOutput())
        try:
            # Apply outfilters to the output
            if len(self.outfilters) > 0:
                lines = output.split('\n')
                newLines = []
                previous = ""
                for line in [line + '\n' for line in lines]:
                    for f in self.outfilters:
                        if isinstance(f, types.LambdaType) or isinstance(f, types.FunctionType):
                            line = f(line)
                        elif f.search(line):
                            break
                    else:
                        if line.endswith('\n'):
                            if previous:
                                newLines.append(previous + line)
                                previous = ""
                            else:
                                newLines.append(line)
                        else:
                            previous += line
                output = "".join(newLines)
            output = output.strip()
            return output + '\n' if output else ""
        except Exception as ex:
            print("unexpected exception while filtering process output:\n" + str(ex))
            raise

    def run(self, current, args=[], props={}, exitstatus=0, timeout=None):
        class WatchDog:

            def __init__(self, timeout):
                self.lastProgressTime = time.time()
                self.lock = threading.Lock()

            def reset(self):
                with self.lock: self.lastProgressTime = time.time()

            def timedOut(self, timeout):
                with self.lock:
                    return (time.time() - self.lastProgressTime) >= timeout

        watchDog = WatchDog(timeout)
        self.start(current, args, props, watchDog=watchDog)
        process = current.processes[self]

        if timeout is None:
            # If it's not a local process use a large timeout as the watch dog might not
            # get invoked (TODO: improve remote processes to use the watch dog)
            timeout = 60 if isinstance(process, Expect.Expect) else 480

        if not self.quiet and not current.driver.isWorkerThread():
            # Print out the process output to stdout if we're running the client form the main thread.
            process.trace(self.outfilters)
        try:
            while True:
                try:
                    process.waitSuccess(exitstatus=exitstatus, timeout=30)
                    break
                except KeyboardInterrupt:
                    current.driver.setInterrupt(True)
                    raise
                except Expect.TIMEOUT:
                    if watchDog and watchDog.timedOut(timeout):
                        print("process {0} is hanging - {1}".format(process, time.strftime("%x %X")))
                        if current.driver.isInterrupted():
                            self.stop(current, False, exitstatus)
                            raise
        finally:
            self.stop(current, True, exitstatus)

    def getEffectiveArgs(self, current, args):
        allArgs = []
        allArgs += current.driver.getArgs(self, current)
        allArgs += current.config.getArgs(self, current)
        allArgs += self.getMapping(current).getArgs(self, current)
        allArgs += current.testcase.getArgs(self, current)
        allArgs += self.getArgs(current)
        allArgs += self.args(self, current) if callable(self.args) else self.args
        allArgs += args
        allArgs = [a.encode("utf-8") if type(a) == "unicode" else str(a) for a in allArgs]
        return allArgs

    def getEffectiveProps(self, current, props):
        allProps = {}
        allProps.update(current.driver.getProps(self, current))
        allProps.update(current.config.getProps(self, current))
        allProps.update(self.getMapping(current).getProps(self, current))
        allProps.update(current.testcase.getProps(self, current))
        allProps.update(self.getProps(current))
        allProps.update(self.props(self, current) if callable(self.props) else self.props)
        allProps.update(props)
        return allProps

    def getEffectiveEnv(self, current):
        allEnvs = {}
        allEnvs.update(self.getMapping(current).getEnv(self, current))
        allEnvs.update(current.testcase.getEnv(self, current))
        allEnvs.update(self.getEnv(current))
        allEnvs.update(self.envs(self, current) if callable(self.envs) else self.envs)
        return allEnvs

    def getEffectiveTraceProps(self, current):
        traceProps = {}
        traceProps.update(current.testcase.getTraceProps(self, current))
        traceProps.update(self.traceProps(self, current) if callable(self.traceProps) else self.traceProps)
        return traceProps

    def start(self, current, args=[], props={}, watchDog=None):
        allArgs = self.getEffectiveArgs(current, args)
        allProps = self.getEffectiveProps(current, props)
        allEnvs = self.getEffectiveEnv(current)

        processController = current.driver.getProcessController(current, self)
        current.processes[self] = processController.start(self, current, allArgs, allProps, allEnvs, watchDog)
        try:
            self.waitForStart(current)
        except:
            self.stop(current)
            raise

    def waitForStart(self, current):
        # To be overridden in specialization to wait for a token indicating the process readiness.
        pass

    def stop(self, current, waitSuccess=False, exitstatus=0):
        if self in current.processes:
            process = current.processes[self]
            try:
                # Wait for the process to exit successfully by itself.
                if not process.isTerminated() and waitSuccess:
                    while True:
                        try:
                            process.waitSuccess(exitstatus=exitstatus, timeout=30)
                            break
                        except KeyboardInterrupt:
                            current.driver.setInterrupt(True)
                            raise
                        except Expect.TIMEOUT:
                            print("process {0} is hanging on shutdown - {1}".format(process, time.strftime("%x %X")))
                            if current.driver.isInterrupted():
                                raise
            finally:
                if not process.isTerminated():
                    process.terminate()
                if not self.quiet: # Write the output to the test case (but not on stdout)
                    current.write(self.getOutput(current), stdout=False)

    def teardown(self, current, success):
        if self in current.processes:
            current.processes[self].teardown(current, success)

    def expect(self, current, pattern, timeout=60):
        assert(self in current.processes and isinstance(current.processes[self], Expect.Expect))
        return current.processes[self].expect(pattern, timeout)

    def sendline(self, current, data):
        assert(self in current.processes and isinstance(current.processes[self], Expect.Expect))
        return current.processes[self].sendline(data)

    def getMatch(self, current):
        assert(self in current.processes and isinstance(current.processes[self], Expect.Expect))
        return current.processes[self].match

    def isStarted(self, current):
        return self in current.processes and not current.processes[self].isTerminated()

    def isFromBinDir(self):
        return False

    def getArgs(self, current):
        return []

    def getProps(self, current):
        return {}

    def getEnv(self, current):
        return {}

    def getMapping(self, current):
        return self.mapping or current.testcase.getMapping()

    def getExe(self, current):
        processType = self.processType or current.testcase.getProcessType(self)
        return self.exe or self.getMapping(current).getDefaultExe(processType, current.config)

    def getCommandLine(self, current):
        return self.getMapping(current).getCommandLine(current, self, self.getExe(current))

#
# A simple client (used to run Slice/IceUtil clients for example)
#
class SimpleClient(Process):
    pass

#
# An IceProcess specialization class. This is used by drivers to figure out if
# the process accepts Ice configuration properties.
#
class IceProcess(Process):
    pass

#
# An Ice server process. It's possible to configure when the server is considered
# ready by setting readyCount or ready. The start method will only return once
# the server is considered "ready". It can also be configure to wait (the default)
# or not wait for shutdown when the stop method is invoked.
#
class Server(IceProcess):

    def __init__(self, exe=None, waitForShutdown=True, readyCount=1, ready=None, startTimeout=120, *args, **kargs):
        IceProcess.__init__(self, exe, *args, **kargs)
        self.waitForShutdown = waitForShutdown
        self.readyCount = readyCount
        self.ready = ready
        self.startTimeout = startTimeout

    def getProps(self, current):
        props = IceProcess.getProps(self, current)
        props.update({
            "Ice.ThreadPool.Server.Size": 1,
            "Ice.ThreadPool.Server.SizeMax": 3,
            "Ice.ThreadPool.Server.SizeWarn": 0,
        })
        props.update(current.driver.getProcessProps(current, self.ready, self.readyCount + (1 if current.config.mx else 0)))
        return props

    def waitForStart(self, current):
        # Wait for the process to be ready
        current.processes[self].waitReady(self.ready, self.readyCount + (1 if current.config.mx else 0), self.startTimeout)

        # Filter out remaining ready messages
        self.outfilters.append(re.compile("[^\n]+ ready"))

        # If we are not asked to be quiet and running from the main thread, print the server output
        if not self.quiet and not current.driver.isWorkerThread():
            current.processes[self].trace(self.outfilters)

    def stop(self, current, waitSuccess=False, exitstatus=0):
        IceProcess.stop(self, current, waitSuccess and self.waitForShutdown, exitstatus)

#
# An Ice client process.
#
class Client(IceProcess):
    pass

#
# Executables for processes inheriting this marker class are looked up in the
# Ice distribution bin directory.
#
class ProcessFromBinDir:

    def isFromBinDir(self):
        return True

class SliceTranslator(ProcessFromBinDir, SimpleClient):

    def __init__(self, translator):
        SimpleClient.__init__(self, exe=translator, quiet=True, mapping=Mapping.getByName("cpp"))

    def getCommandLine(self, current):
        translator = self.getMapping(current).getCommandLine(current, self, self.getExe(current))

        #
        # Look for slice2py installed by Pip if not found in the bin directory
        #
        if self.exe == "slice2py" and not os.path.exists(translator):
            if isinstance(platform, Windows):
                return os.path.join(os.path.dirname(sys.executable), "Scripts", "slice2py.exe")
            elif os.path.exists("/usr/local/bin/slice2py"):
                return "/usr/local/bin/slice2py"
            else:
                import slice2py
                return sys.executable + " " + os.path.normpath(
                            os.path.join(slice2py.__file__, "..", "..", "..", "..", "bin", "slice2py"))

        return translator

class EchoServer(Server):

    def __init__(self):
        Server.__init__(self, mapping=Mapping.getByName("cpp"), quiet=True, waitForShutdown=False)

    def getProps(self, current):
        props = Server.getProps(self, current)
        props["Ice.MessageSizeMax"] = 8192 # Don't limit the amount of data to transmit between client/server
        return props

    def getCommandLine(self, current):
        current.push(self.mapping.findTestSuite("Ice/echo").findTestCase("server"))
        try:
            return Server.getCommandLine(self, current)
        finally:
            current.pop()

#
# A test case is composed of servers and clients. When run, all servers are started
# sequentially. When the servers are ready, the clients are also ran sequentially.
# Once all the clients are terminated, the servers are stopped (which waits for the
# successful completion of the server).
#
# A TestCase is also a "Runnable", like the Process class. In other words, it can be
# used a client to allow nested test cases.
#
class TestCase(Runnable):

    def __init__(self, name, client=None, clients=None, server=None, servers=None, args=None, props=None, envs=None,
                 options=None, desc=None, traceProps=None):
        Runnable.__init__(self, desc)

        self.name = name
        self.parent = None
        self.mapping = None
        self.testsuite = None
        self.options = options or {}
        self.args = args or []
        self.props = props or {}
        self.traceProps = traceProps or {}
        self.envs = envs or {}

        #
        # Setup client list, "client" can be a string in which case it's assumed to
        # to the client executable name.
        #
        self.clients = clients
        if client:
            client = Client(exe=client) if isinstance(client, str) else client
            self.clients = [client] if not self.clients else self.clients + [client]

        #
        # Setup server list, "server" can be a string in which case it's assumed to
        # to the server executable name.
        #
        self.servers = servers
        if server:
            server = Server(exe=server) if isinstance(server, str) else server
            self.servers = [server] if not self.servers else self.servers + [server]

    def __str__(self):
        return self.name

    def init(self, mapping, testsuite):
        # init is called when the testcase is added to the given testsuite
        self.mapping = mapping
        self.testsuite = testsuite

        #
        # If no clients are explicitly specified, we instantiate one if getClientType()
        # returns the type of client to instantiate (client, collocated, etc)
        #
        if not self.clients:
            self.clients = self.mapping.getDefaultProcesses(self.getClientType(), testsuite)

        #
        # If no servers are explicitly specified, we instantiate one if getServerType()
        # returns the type of server to instantiate (server, serveramd, etc)
        #
        if not self.servers:
            self.servers = self.mapping.getDefaultProcesses(self.getServerType(), testsuite)

    def getOptions(self, current):
        return self.options(current) if callable(self.options) else self.options

    def canRun(self, current):
        # Can be overriden
        return True

    def setupServerSide(self, current):
        # Can be overridden to perform setup activities before the server side is started
        pass

    def teardownServerSide(self, current, success):
        # Can be overridden to perform terddown after the server side is stopped
        pass

    def setupClientSide(self, current):
        # Can be overridden to perform setup activities before the client side is started
        pass

    def teardownClientSide(self, current, success):
        # Can be overridden to perform terddown after the client side is stopped
        pass

    def startServerSide(self, current):
        for server in self.servers:
            self._startServer(current, server)

    def stopServerSide(self, current, success):
        for server in reversed(self.servers):
            self._stopServer(current, server, success)

    def runClientSide(self, current):
        for client in self.clients:
            self._runClient(current, client)

    def getTestSuite(self):
        return self.testsuite

    def getParent(self):
        return self.parent

    def getName(self):
        return self.name

    def getPath(self):
        return self.testsuite.getPath()

    def getMapping(self):
        return self.mapping

    def getArgs(self, process, current):
        return self.args

    def getProps(self, process, current):
        return self.props

    def getTraceProps(self, process, current):
        return self.traceProps

    def getEnv(self, process, current):
        return self.envs

    def getProcessType(self, process):
        if process in self.clients:
            return self.getClientType()
        elif process in self.servers:
            return self.getServerType()
        elif isinstance(process, Server):
            return self.getServerType()
        else:
            return self.getClientType()

    def getClientType(self):
        # Overridden by test case specialization to specify the type of client to instantiate
        # if no client is explicitly provided
        return None

    def getServerType(self):
        # Overridden by test case specialization to specify the type of client to instantiate
        # if no server is explicitly provided
        return None

    def getServerTestCase(self, cross=None):
        testsuite = (cross or self.mapping).getServerMapping(self.testsuite.getId()).findTestSuite(self.testsuite)
        return testsuite.findTestCase(self) if testsuite else None

    def getClientTestCase(self):
        testsuite = self.mapping.getClientMapping(self.testsuite.getId()).findTestSuite(self.testsuite)
        return testsuite.findTestCase(self) if testsuite else None

    def _startServerSide(self, current):
        # Set the host to use for the server side
        current.push(self)
        current.host = current.driver.getProcessController(current).getHost(current)
        self.setupServerSide(current)
        try:
            self.startServerSide(current)
            return current.host
        except:
            self._stopServerSide(current, False)
            raise
        finally:
            current.pop()

    def _stopServerSide(self, current, success):
        current.push(self)
        try:
            self.stopServerSide(current, success)
        finally:
            for server in reversed(self.servers):
                if server.isStarted(current):
                    self._stopServer(current, server, False)
            self.teardownServerSide(current, success)
            current.pop()

    def _startServer(self, current, server):
        if server.desc:
            current.write("starting {0}... ".format(server.desc))
        server.setup(current)
        server.start(current)
        if server.desc:
            current.writeln("ok")

    def _stopServer(self, current, server, success):
        try:
            server.stop(current, success)
        except:
            success = False
            raise
        finally:
            server.teardown(current, success)

    def _runClientSide(self, current, host=None):
        current.push(self, host)
        self.setupClientSide(current)
        success = False
        try:
            self.runClientSide(current)
            success = True
        finally:
            self.teardownClientSide(current, success)
            current.pop()

    def _runClient(self, current, client):
        success = False
        if client.desc:
            current.writeln("running {0}...".format(client.desc))
        client.setup(current)
        try:
            client.run(current)
            success = True
        finally:
            client.teardown(current, success)

    def run(self, current):
        try:
            current.push(self)
            if not self.parent:
                current.result.started(current)
            self.setup(current)
            self.runWithDriver(current)
            self.teardown(current, True)
            if not self.parent:
                current.result.succeeded(current)
        except Exception as ex:
            self.teardown(current, False)
            if not self.parent:
                current.result.failed(current, traceback.format_exc() if current.driver.debug else str(ex))
            raise
        finally:
            current.pop()

class ClientTestCase(TestCase):

    def __init__(self, name="client", *args, **kargs):
        TestCase.__init__(self, name, *args, **kargs)

    def runWithDriver(self, current):
        current.driver.runTestCase(current)

    def getClientType(self):
        return "client"

class ClientServerTestCase(ClientTestCase):

    def __init__(self, name="client/server", *args, **kargs):
        TestCase.__init__(self, name, *args, **kargs)

    def runWithDriver(self, current):
        current.driver.runClientServerTestCase(current)

    def getServerType(self):
        return "server"

class CollocatedTestCase(ClientTestCase):

    def __init__(self, name="collocated", *args, **kargs):
        TestCase.__init__(self, name, *args, **kargs)

    def getClientType(self):
        return "collocated"

class ClientAMDServerTestCase(ClientServerTestCase):

    def __init__(self, name="client/amd server", *args, **kargs):
        ClientServerTestCase.__init__(self, name, *args, **kargs)

    def getServerType(self):
        return "serveramd"

class Result:

    getKey = lambda self, current: (current.testcase, current.config) if isinstance(current, Driver.Current) else current
    getDesc = lambda self, current: current.desc if isinstance(current, Driver.Current) else ""

    def __init__(self, testsuite, writeToStdout):
        self.testsuite = testsuite
        self._failed = {}
        self._skipped = {}
        self._stdout = StringIO()
        self._writeToStdout = writeToStdout
        self._testcases = {}
        self._duration = 0
        self._testCaseDuration = 0;

    def start(self):
        self._duration = time.time()

    def finished(self):
        self._duration = time.time() - self._duration

    def started(self, current):
        self._testCaseDuration = time.time();
        self._start = self._stdout.tell()

    def failed(self, current, exception):
        print(exception)
        key = self.getKey(current)
        self._testCaseDuration = time.time() - self._testCaseDuration;
        self.writeln("\ntest in {0} failed:\n{1}".format(self.testsuite, exception))
        self._testcases[key] = (self._start, self._stdout.tell(), self._testCaseDuration, self.getDesc(current))
        self._failed[key] = exception

        # If ADDRINUSE, dump the current processes
        output = self.getOutput(key)
        for s in ["EADDRINUSE", "Address already in use"]:
            if output.find(s) >= 0:
                if isinstance(platform, Windows):
                    self.writeln(run("netstat -on"))
                    self.writeln(run("powershell.exe \"Get-Process | Select id,name,path\""))
                else:
                    self.writeln(run("lsof -n -P -i; ps ax"))

    def succeeded(self, current):
        key = self.getKey(current)
        self._testCaseDuration = time.time() - self._testCaseDuration;
        self._testcases[key] = (self._start, self._stdout.tell(), self._testCaseDuration, self.getDesc(current))

    def skipped(self, current, reason):
        self.writeln("skipped, " + reason)
        self._skipped[self.getKey(current)] = reason

    def isSuccess(self):
        return len(self._failed) == 0

    def getFailed(self):
        return self._failed

    def getDuration(self):
        return self._duration

    def getOutput(self, key=None):
        if key:
            if key in self._testcases:
                (start, end, duration, desc) = self._testcases[key]
                self._stdout.seek(start)
                try:
                    return self._stdout.read(end - start)
                finally:
                    self._stdout.seek(0, os.SEEK_END)

        return self._stdout.getvalue()

    def write(self, msg, stdout=True):
        if self._writeToStdout and stdout:
            try:
                sys.stdout.write(msg)
            except UnicodeEncodeError:
                #
                # The console doesn't support the encoding of the message, we convert the message
                # to an UTF-8 byte sequence and print out the byte sequence. We replace all the
                # double backslash from the byte sequence string representation to single back
                # slash.
                #
                sys.stdout.write(str(msg.encode("utf-8")).replace("\\\\", "\\"))
            sys.stdout.flush()
        self._stdout.write(msg)

    def writeln(self, msg, stdout=True):
        if self._writeToStdout and stdout:
            try:
                print(msg)
            except UnicodeEncodeError:
                #
                # The console doesn't support the encoding of the message, we convert the message
                # to an UTF-8 byte sequence and print out the byte sequence. We replace all the
                # double backslash from the byte sequence string representation to single back
                # slash.
                #
                print(str(msg.encode("utf-8")).replace("\\\\", "\\"))
        self._stdout.write(msg)
        self._stdout.write("\n")

    def writeAsXml(self, out, hostname=""):
        out.write('  <testsuite tests="{0}" failures="{1}" skipped="{2}" time="{3:.9f}" name="{5}/{4}">\n'
                    .format(len(self._testcases) - 2,
                            len(self._failed),
                            0,
                            self._duration,
                            self.testsuite,
                            self.testsuite.getMapping()))

        for (k, v) in self._testcases.items():
            if isinstance(k, str):
                # Don't keep track of setup/teardown steps
                continue

            # Don't write skipped tests, this doesn't really provide useful information and clutters
            # the output.
            if k in self._skipped:
                continue

            (tc, cf) = k
            (s, e, d, c) = v
            if c:
                name = "{0} [{1}]".format(tc, c)
            else:
                name = str(tc)
            if hostname:
                name += " on " + hostname
            out.write('    <testcase name="{0}" time="{1:.9f}" classname="{2}.{3}">\n'
                      .format(name,
                              d,
                              self.testsuite.getMapping(),
                              self.testsuite.getId().replace("/", ".")))
            if k in self._failed:
                last = self._failed[k].strip().split('\n')
                if len(last) > 0:
                    last = last[len(last) - 1]
                if hostname:
                    last = "Failed on {0}\n{1}".format(hostname, last)
                out.write('      <failure message="{1}">{0}</failure>\n'.format(escapeXml(self._failed[k]),
                                                                                escapeXml(last)))
            # elif k in self._skipped:
            #     out.write('      <skipped message="{0}"/>\n'.format(escapeXml(self._skipped[k])))
            out.write('      <system-out>\n')
            if hostname:
                out.write('Running on {0}\n'.format(hostname))
            out.write(escapeXml(self.getOutput(k)))
            out.write('      </system-out>\n')
            out.write('    </testcase>\n')

        out.write(  '</testsuite>\n')

class TestSuite:

    def __init__(self, path, testcases=None, options=None, libDirs=None, runOnMainThread=False, chdir=False,
                 multihost=True, mapping=None):
        global currentMapping
        self.path = os.path.dirname(path) if os.path.basename(path) == "test.py" else path
        self.mapping = currentMapping or Mapping.getByPath(self.path)
        self.id = self.mapping.addTestSuite(self)
        self.options = options or {}
        self.libDirs = libDirs or []
        self.runOnMainThread = runOnMainThread
        self.chdir = chdir
        self.multihost = multihost
        if self.chdir:
            # Only tests running on main thread can change the current working directory
            self.runOnMainThread = True

        if testcases is None:
            files = [f for f in os.listdir(self.path) if os.path.isfile(os.path.join(self.path, f))]
            testcases = self.mapping.computeTestCases(self.id, files)
        self.testcases = OrderedDict()
        for testcase in testcases if testcases else []:
            testcase.init(self.mapping, self)
            if testcase.name in self.testcases:
                raise RuntimeError("duplicate testcase {0} in testsuite {1}".format(testcase, self))
            self.testcases[testcase.name] = testcase

    def __str__(self):
        return self.id

    def getId(self):
        return self.id

    def getOptions(self, current):
        return self.options(current) if callable(self.options) else self.options

    def getPath(self):
        return self.path

    def getMapping(self):
        return self.mapping

    def getLibDirs(self):
        return self.libDirs

    def isMainThreadOnly(self, driver):
        for m in [CppMapping, JavaMapping, CSharpMapping]:
            config = driver.configs[self.mapping]
            if isinstance(self.mapping, CSharpMapping) and config.netframework:
                return True
            elif isinstance(self.mapping, m):
                if "iphone" in config.buildPlatform or config.uwp:
                    return True # Not supported yet for tests that require a remote process controller
                return self.runOnMainThread
        else:
            return True

    def addTestCase(self, testcase):
        if testcase.name in self.testcases:
            raise RuntimeError("duplicate testcase {0} in testsuite {1}".format(testcase, self))
        testcase.init(self.mapping, self)
        self.testcases[testcase.name] = testcase

    def findTestCase(self, testcase):
        return self.testcases.get(testcase if isinstance(testcase, str) else testcase.name)

    def getTestCases(self):
        return self.testcases.values()

    def setup(self, current):
        pass

    def run(self, current):
        try:
            current.result.start()
            cwd=None
            if self.chdir:
                cwd = os.getcwd()
                os.chdir(self.path)
            current.driver.runTestSuite(current)
        finally:
            if cwd: os.chdir(cwd)
            current.result.finished()

    def teardown(self, current, success):
        pass

    def isMultiHost(self):
        return self.multihost

    def isCross(self):
        # Only run the tests that support cross testing --all-cross or --cross
        return self.id in self.mapping.getCrossTestSuites()

class ProcessController:

    def __init__(self, current):
        pass

    def start(self, process, current, args, props, envs, watchDog):
        raise NotImplemented()

    def destroy(self, driver):
        pass

class LocalProcessController(ProcessController):

    class LocalProcess(Expect.Expect):

        def __init__(self, traceFile, *args, **kargs):
            Expect.Expect.__init__(self, *args, **kargs)
            self.traceFile = traceFile

        def waitReady(self, ready, readyCount, startTimeout):
            if ready:
                self.expect("%s ready\n" % ready, timeout = startTimeout)
            else:
                while readyCount > 0:
                    self.expect("[^\n]+ ready\n", timeout = startTimeout)
                    readyCount -= 1

        def isTerminated(self):
            return self.p is None

        def teardown(self, current, success):
            if self.traceFile:
                if success or current.driver.isInterrupted():
                    os.remove(self.traceFile)
                else:
                    current.writeln("saved {0}".format(self.traceFile))

    def getHost(self, current):
        # Depending on the configuration, either use an IPv4, IPv6 or BT address for Ice.Default.Host
        if current.config.protocol == "bt":
            if not current.driver.hostBT:
                raise Test.Common.TestCaseFailedException("no Bluetooth address set with --host-bt")
            return current.driver.hostBT
        elif current.config.ipv6:
            return current.driver.hostIPv6 or "::1"
        else:
            return current.driver.host or "127.0.0.1"

    def start(self, process, current, args, props, envs, watchDog):

        #
        # Props and arguments can use the format parameters set below in the kargs
        # dictionary. It's time to convert them to their values.
        #
        kargs = {
            "process": process,
            "testcase": current.testcase,
            "testdir": current.testsuite.getPath(),
            "builddir": current.getBuildDir(process.getExe(current)),
            "icedir" : current.driver.getIceDir(current.testcase.getMapping(), current),
            "iceboxconfigext": "" if not current.config.netframework else ".{0}".format(current.config.netframework)
        }

        traceFile = ""
        if not isinstance(process.getMapping(current), JavaScriptMapping):
            traceProps = process.getEffectiveTraceProps(current)
            if traceProps:
                traceFile = os.path.join(current.testsuite.getPath(),
                                         "{0}-{1}.log".format(process.exe or current.testcase.getProcessType(process),
                                                              time.strftime("%m%d%y-%H%M")))
                traceProps["Ice.StdErr"] = traceFile
            props.update(traceProps)

        args = ["--{0}={1}".format(k, val(v)) for k,v in props.items()] + [val(a) for a in args]
        for k, v in envs.items():
            envs[k] = val(v, quoteValue=False)

        cmd = ""
        if current.driver.valgrind:
            cmd += "valgrind -q --child-silent-after-fork=yes --leak-check=full --suppressions=\"{0}\" ".format(
                                                                os.path.join(toplevel, "config", "valgrind.sup"))
        exe = process.getCommandLine(current)
        cmd += (exe + (" " + " ".join(args) if len(args) > 0 else "")).format(**kargs)

        if current.driver.debug:
            if len(envs) > 0:
                current.writeln("({0} env={1})".format(cmd, envs))
            else:
                current.writeln("({0})".format(cmd))

        env = os.environ.copy()
        env.update(envs)
        mapping = process.getMapping(current)
        cwd = mapping.getTestCwd(process, current)
        process = LocalProcessController.LocalProcess(command=cmd,
                                                      startReader=False,
                                                      env=env,
                                                      cwd=cwd,
                                                      desc=process.desc or exe,
                                                      preexec_fn=process.preexec_fn,
                                                      mapping=str(mapping),
                                                      traceFile=traceFile)
        process.startReader(watchDog)
        return process

class RemoteProcessController(ProcessController):

    class RemoteProcess:
        def __init__(self, exe, proxy):
            self.exe = exe
            self.proxy = proxy
            self.terminated = False
            self.stdout = False

        def __str__(self):
            return "{0} proxy={1}".format(self.exe, self.proxy)

        def waitReady(self, ready, readyCount, startTimeout):
            self.proxy.waitReady(startTimeout)

        def waitSuccess(self, exitstatus=0, timeout=60):
            import Ice
            try:
                result = self.proxy.waitSuccess(timeout)
            except Ice.UserException:
                raise Expect.TIMEOUT("waitSuccess timeout")
            except Ice.LocalException:
                raise
            if exitstatus != result:
                raise RuntimeError("unexpected exit status: expected: %d, got %d\n" % (exitstatus, result))

        def getOutput(self):
            return self.output

        def trace(self, outfilters):
            self.stdout = True

        def isTerminated(self):
            return self.terminated

        def terminate(self):
            self.output = self.proxy.terminate().strip()
            self.terminated = True
            if self.stdout and self.output:
                print(self.output)

        def teardown(self, current, success):
            pass

    def __init__(self, current, endpoints=None):
        self.processControllerProxies = {}
        self.controllerApps = []
        self.cond = threading.Condition()
        if endpoints:
            comm = current.driver.getCommunicator()
            import Test

            class ProcessControllerRegistryI(Test.Common.ProcessControllerRegistry):

                def __init__(self, remoteProcessController):
                    self.remoteProcessController = remoteProcessController

                def setProcessController(self, proxy, current):
                    import Test
                    proxy = Test.Common.ProcessControllerPrx.uncheckedCast(current.con.createProxy(proxy.ice_getIdentity()))
                    self.remoteProcessController.setProcessController(proxy)

            self.adapter = comm.createObjectAdapterWithEndpoints("Adapter", endpoints)
            self.adapter.add(ProcessControllerRegistryI(self), comm.stringToIdentity("Util/ProcessControllerRegistry"))
            self.adapter.activate()
        else:
            self.adapter = None

    def __str__(self):
        return "remote controller"

    def getHost(self, current):
        return self.getController(current).getHost(current.config.protocol, current.config.ipv6)

    def getController(self, current):
        ident = self.getControllerIdentity(current)
        if type(ident) == str:
            ident = current.driver.getCommunicator().stringToIdentity(ident)

        with self.cond:
            if ident in self.processControllerProxies:
                return self.processControllerProxies[ident]

        comm = current.driver.getCommunicator()
        import Ice
        import Test

        if current.driver.controllerApp:
            self.controllerApps.append(ident)
            self.startControllerApp(current, ident)

        if not self.adapter:
            # Use well-known proxy and IceDiscovery to discover the process controller object from the app.
            proxy = Test.Common.ProcessControllerPrx.uncheckedCast(comm.stringToProxy(comm.identityToString(ident)))
            try:
                proxy.ice_ping()
            except Exception as ex:
                raise RuntimeError("couldn't reach the remote controller `{0}'".format(proxy))

            with self.cond:
                self.processControllerProxies[ident] = proxy
                return self.processControllerProxies[ident]
        else:
            # Wait 10 seconds for a process controller to be registered with the ProcessControllerRegistry
            with self.cond:
                if not ident in self.processControllerProxies:
                    self.cond.wait(10)
                if ident in self.processControllerProxies:
                    return self.processControllerProxies[ident]
            raise RuntimeError("couldn't reach the remote controller `{0}'".format(ident))

    def setProcessController(self, proxy):
        with self.cond:
            self.processControllerProxies[proxy.ice_getIdentity()] = proxy
            conn = proxy.ice_getConnection()
            if(hasattr(conn, "setCloseCallback")):
                proxy.ice_getConnection().setCloseCallback(lambda conn : self.clearProcessController(proxy, conn))
            else:
                import Ice
                class CallbackI(Ice.ConnectionCallback):
                    def __init__(self, registry):
                        self.registry = registry

                    def heartbeath(self, conn):
                        pass

                    def closed(self, conn):
                        self.registry.clearProcessController(proxy, conn)

                proxy.ice_getConnection().setCallback(CallbackI(self))

            self.cond.notifyAll()

    def clearProcessController(self, proxy, conn):
        with self.cond:
            if proxy.ice_getIdentity() in self.processControllerProxies:
                if conn == self.processControllerProxies[proxy.ice_getIdentity()].ice_getCachedConnection():
                    del self.processControllerProxies[proxy.ice_getIdentity()]

    def startControllerApp(self, current, ident):
        pass

    def stopControllerApp(self, ident):
        pass

    def start(self, process, current, args, props, envs, watchDog):
        # Get the process controller
        processController = self.getController(current)

        # TODO: support envs?

        exe = process.getExe(current)
        args = ["--{0}={1}".format(k, val(v, quoteValue=False)) for k,v in props.items()] + [val(a) for a in args]
        if current.driver.debug:
            current.writeln("(executing `{0}/{1}' on `{2}' args = {3})".format(current.testsuite, exe, self, args))
        prx = processController.start(str(current.testsuite), exe, args)

        # Create bi-dir proxy in case we're talking to a bi-bir process controller.
        if self.adapter:
            prx = processController.ice_getConnection().createProxy(prx.ice_getIdentity())
        import Test
        return RemoteProcessController.RemoteProcess(exe, Test.Common.ProcessPrx.uncheckedCast(prx))

    def destroy(self, driver):
        if driver.controllerApp:
            for ident in self.controllerApps:
                self.stopControllerApp(ident)
            self.controllerApps = []
        if self.adapter:
            self.adapter.destroy()

class AndroidProcessController(RemoteProcessController):

    def __init__(self, current):
        run("adb kill-server")
        RemoteProcessController.__init__(self, current, "tcp -h 127.0.0.1 -p 15001" if current.config.androidemulator else None)
        self.device = current.config.device
        self.avd = current.config.avd
        self.androidemulator = current.config.androidemulator
        self.emulator = None # Keep a reference to the android emulator process

    def __str__(self):
        return "Android"

    def getControllerIdentity(self, current):
        return "Android/ProcessController"

    def adb(self):
        return "adb -s {}".format(self.device) if self.device else "adb"

    def emulatorCommand(self):
        #
        # We need to use emulator fullpath, otherwise fails to start with
        # :Qt library not found at ..\emulator\lib64\qt\lib
        #
        emu = "emulator.exe" if sys.platform == "win32" else "emulator"
        for d in os.environ.get("PATH").split(os.pathsep):
            if os.path.isfile(os.path.join(d, emu)):
                return os.path.join(d, emu)

    def startEmulator(self, config):
        #
        # First check if the AVD image is available
        #
        out = run("{} -list-avds".format(self.emulatorCommand()))
        if config.avd not in out:
            raise RuntimeError("couldn't find AVD `{}'".format(config.avd))

        #
        # Find and unused port to run android emulator, between 5554 and 5584
        #
        port = -1
        out = run("adb devices -l")
        for p in range(5554, 5586, 2):
            if not "emulator-{}".format(p) in out:
                port = p

        if port == -1:
            raise RuntimeError("cannot find free port in range 5554-5584, to run android emulator")

        self.device = "emulator-{}".format(port)
        cmd = "{0} -avd {1} -port {2} -wipe-data".format(self.emulatorCommand(), config.avd, port)
        self.emulator = subprocess.Popen(cmd, shell=True)

        if self.emulator.poll():
            raise RuntimeError("failed to start Android emulator with AVD {} on port {}".format(config.avd, port))

        self.avd = config.avd

        #
        # Wait for the device to be ready
        #
        t = time.time()
        while True:
            try:
                lines = run("{} shell getprop sys.boot_completed".format(self.adb()))
                if len(lines) > 0 and lines[0].strip() == "1":
                    break
            except RuntimeError:
                pass # expected if device is offline
            #
            # If the emulator doesn't complete boot in 60 seconds give up
            #
            if (time.time() - t) > 60:
                raise RuntimeError("couldn't start Android emulator with avd {}".format(config.avd))
            time.sleep(2)
        print(" ok")

    def startControllerApp(self, current, ident):
        if current.config.avd:
            self.startEmulator(current.config)
        run("{} install -t -r {}".format(self.adb(), current.config.apk))
        run("{} shell am start -n com.zeroc.testcontroller/.ControllerActivity".format(self.adb()))

    def stopControllerApp(self, ident):
        try:
            run("{} shell pm uninstall com.zeroc.testcontroller".format(self.adb()))
        except:
            pass

        if self.avd:
            try:
                run("{} emu kill".format(self.adb()))
            except:
                pass

            try:
                run("adm kill-server")
            except:
                pass
        #
        # Wait for the emulator to shutdown
        #
        if self.emulator:
            sys.stdout.write("Wainting for emulator to shutdown..")
            sys.stdout.flush()
            while True:
                if self.emulator.poll() != None:
                    print(" ok")
                    break
                sys.stdout.write(".")
                sys.stdout.flush()
                time.sleep(0.5)

class iOSSimulatorProcessController(RemoteProcessController):

    device = "iOSSimulatorProcessController"
    deviceID = "com.apple.CoreSimulator.SimDeviceType.iPhone-6"
    appPath = "ios/controller/build"

    def __init__(self, current):
        RemoteProcessController.__init__(self, current)
        self.simulatorID = None
        self.runtimeID = None
        # Pick the last iOS simulator runtime ID in the list of iOS simulators (assumed to be the latest).
        for r in run("xcrun simctl list runtimes").split('\n'):
            m = re.search("iOS .* \(.*\) - (.*)", r)
            if m:
                self.runtimeID = m.group(1)
        if not self.runtimeID:
            self.runtimeID = "com.apple.CoreSimulator.SimRuntime.iOS-11-0" # Default value

    def __str__(self):
        return "iOS Simulator"

    def getControllerIdentity(self, current):
        if isinstance(current.testcase.getMapping(), ObjCMapping):
            if current.config.arc:
                return "iPhoneSimulator/com.zeroc.ObjC-ARC-Test-Controller"
            else:
                return "iPhoneSimulator/com.zeroc.ObjC-Test-Controller"
        elif isinstance(current.testcase.getMapping(), CppMapping):
            if current.config.cpp11:
                return "iPhoneSimulator/com.zeroc.Cpp11-Test-Controller"
            else:
                return "iPhoneSimulator/com.zeroc.Cpp98-Test-Controller"
        else:
            raise RuntimeError("can't run tests from the `{0}' mapping on iOS".format(current.testcase.getMapping()))

    def startControllerApp(self, current, ident):
        mapping = current.testcase.getMapping()
        if isinstance(mapping, ObjCMapping):
            appName = "Objective-C ARC Test Controller.app" if current.config.arc else "Objective-C Test Controller.app"
        else:
            assert(isinstance(mapping, CppMapping))
            appName = "C++11 Test Controller.app" if current.config.cpp11 else "C++98 Test Controller.app"

        sys.stdout.write("launching simulator... ")
        sys.stdout.flush()
        try:
            run("xcrun simctl boot \"{0}\"".format(self.device))
        except Exception as ex:
            if str(ex).find("Booted") >= 0:
                pass
            elif str(ex).find("Invalid device") >= 0:
                # Create the simulator device if it doesn't exist
                self.simulatorID = run("xcrun simctl create \"{0}\" {1} {2}".format(self.device, self.deviceID, self.runtimeID))
                run("xcrun simctl boot \"{0}\"".format(self.device))
            else:
                raise
        print("ok")

        sys.stdout.write("launching {0}... ".format(appName))
        sys.stdout.flush()
        path = os.path.join(mapping.getTestsPath(), self.appPath, "Debug-iphonesimulator", appName)
        if not os.path.exists(path):
            path = os.path.join(mapping.getTestsPath(), self.appPath, "Release-iphonesimulator", appName)
        if not os.path.exists(path):
            raise RuntimeError("couldn't find iOS simulator controller application, did you build it?")
        run("xcrun simctl install \"{0}\" \"{1}\"".format(self.device, path))
        run("xcrun simctl launch \"{0}\" {1}".format(self.device, ident.name))
        print("ok")

    def stopControllerApp(self, ident):
        try:
            run("xcrun simctl uninstall \"{0}\" {1}".format(self.device, ident.name))
        except:
            pass

    def destroy(self, driver):
        RemoteProcessController.destroy(self, driver)

        sys.stdout.write("shutting down simulator... ")
        sys.stdout.flush()
        try:
            run("xcrun simctl shutdown \"{0}\"".format(self.simulatorID))
        except:
            pass
        print("ok")

        if self.simulatorID:
            sys.stdout.write("destroying simulator... ")
            sys.stdout.flush()
            try:
                run("xcrun simctl delete \"{0}\"".format(self.simulatorID))
            except:
                pass
            print("ok")

class iOSDeviceProcessController(RemoteProcessController):

    appPath = "cpp/test/ios/controller/build"

    def __init__(self, current):
        RemoteProcessController.__init__(self, current)

    def __str__(self):
        return "iOS Device"

    def getControllerIdentity(self, current):
        if isinstance(current.testcase.getMapping(), ObjCMapping):
            if current.config.arc:
                return "iPhoneOS/com.zeroc.ObjC-ARC-Test-Controller"
            else:
                return "iPhoneOS/com.zeroc.ObjC-Test-Controller"
        else:
            assert(isinstance(current.testcase.getMapping(), CppMapping))
            if current.config.cpp11:
                return "iPhoneOS/com.zeroc.Cpp11-Test-Controller"
            else:
                return "iPhoneOS/com.zeroc.Cpp98-Test-Controller"

    def startControllerApp(self, current, ident):
        # TODO: use ios-deploy to deploy and run the application on an attached device?
        pass

    def stopControllerApp(self, ident):
        pass

class UWPProcessController(RemoteProcessController):

    def __init__(self, current):
        RemoteProcessController.__init__(self, current, "tcp -h 127.0.0.1 -p 15001")
        self.name = "ice-uwp-controller"
        self.appUserModelId = "ice-uwp-controller_3qjctahehqazm"

    def __str__(self):
        return "UWP"

    def getControllerIdentity(self, current):
        return "UWP/ProcessController"

    def startControllerApp(self, current, ident):
        platform = current.config.buildPlatform
        config = current.config.buildConfig
        layout = os.path.join(toplevel, "cpp", "test", platform, config, "AppX")

        arch = "x86" if platform == "Win32" else platform
        self.packageFullName = "{0}_1.0.0.0_{1}__3qjctahehqazm".format(self.name, arch)

        prefix = "controller_1.0.0.0_{0}{1}".format(platform, "_{0}".format(config) if config == "Debug" else "")
        package = os.path.join(toplevel, "cpp", "msbuild", "AppPackages", "controller",
            "{0}_Test".format(prefix), "{0}.appx".format(prefix))

        #
        # If the application is already installed remove it, this will also take care
        # of closing it.
        #
        if self.name in run("powershell Get-AppxPackage -Name {0}".format(self.name)):
            run("powershell Remove-AppxPackage {0}".format(self.packageFullName))

        #
        # Remove any previous package we have extracted to ensure we use a
        # fresh build
        #
        if os.path.exists(layout):
            shutil.rmtree(layout)
        os.makedirs(layout)

        print("Unpacking package: {0} to {1}....".format(os.path.basename(package), layout))
        run("MakeAppx.exe unpack /p \"{0}\" /d \"{1}\" /l".format(package, layout))

        print("Registering application to run from layout...")
        dependenciesDir = os.path.join(os.path.dirname(package), "Dependencies", arch)
        for f in filter(lambda f: f.endswith(".appx"), os.listdir(dependenciesDir)):
            run("powershell Add-AppxPackage -Path \"{0}\" -ForceApplicationShutdown".format(os.path.join(dependenciesDir, f)))
        run("powershell Add-AppxPackage -Register \"{0}/AppxManifest.xml\" -ForceApplicationShutdown".format(layout))

        run("CheckNetIsolation LoopbackExempt -a -n={0}".format(self.appUserModelId))

        #
        # microsoft.windows.softwarelogo.appxlauncher.exe returns the PID as return code
        # and 0 on case of failures. We pass err=True to run to handle this.
        #
        print("starting UWP controller app...")
        run('"{0}" {1}!App'.format(
            "C:/Program Files (x86)/Windows Kits/10/App Certification Kit/microsoft.windows.softwarelogo.appxlauncher.exe",
            self.appUserModelId), err=True)

    def stopControllerApp(self, ident):
        try:
            run("powershell Remove-AppxPackage {0}".format(self.packageFullName))
            run("CheckNetIsolation LoopbackExempt -c -n={0}".format(self.appUserModelId))
        except:
            pass

class BrowserProcessController(RemoteProcessController):

    def __init__(self, current):
        self.host = current.driver.host or "127.0.0.1"
        RemoteProcessController.__init__(self, current, "ws -h {0} -p 15002:wss -h {0} -p 15003".format(self.host))
        self.httpServer = None
        self.url = None
        self.driver = None
        try:
            cmd = "node -e \"require('./bin/HttpServer')()\"";
            cwd = current.testcase.getMapping().getPath()
            self.httpServer = Expect.Expect(cmd, cwd=cwd)
            self.httpServer.expect("listening on ports")

            if current.config.browser.startswith("Remote:"):
                from selenium import webdriver
                from selenium.webdriver.common.desired_capabilities import DesiredCapabilities
                (driver, capabilities, port) = current.config.browser.split(":")
                self.driver = webdriver.Remote("http://localhost:{0}".format(port),
                                               getattr(DesiredCapabilities, capabilities))
            elif current.config.browser != "Manual":
                from selenium import webdriver
                if not hasattr(webdriver, current.config.browser):
                    raise RuntimeError("unknown browser `{0}'".format(current.config.browser))

                if current.config.browser == "Firefox":
                    if isinstance(platform, Linux) and os.environ.get("DISPLAY", "") != ":1" and os.environ.get("USER", "") == "ubuntu":
                        current.writeln("error: DISPLAY is unset, setting it to :1")
                        os.environ["DISPLAY"] = ":1"

                    #
                    # We need to specify a profile for Firefox. This profile only provides the cert8.db which
                    # contains our Test CA cert. It should be possible to avoid this by setting the webdriver
                    # acceptInsecureCerts capability but it's only supported by latest Firefox releases.
                    #
                    profile = webdriver.FirefoxProfile(os.path.join(toplevel, "scripts", "selenium", "firefox"))
                    self.driver = webdriver.Firefox(firefox_profile=profile)
                else:
                    self.driver = getattr(webdriver, current.config.browser)()
        except:
            self.destroy(current.driver)
            raise

    def __str__(self):
        return str(self.driver) if self.driver else "Manual"

    def getControllerIdentity(self, current):
        #
        # Load the controller page each time we're asked for the controller and if we're running
        # another testcase, the controller page will connect to the process controller registry
        # to register itself with this script.
        #
        testsuite = ("es5/" if current.config.es5 else "") + str(current.testsuite)
        if current.config.protocol == "wss":
            protocol = "https"
            port = "9090"
            cport = "15003"
        else:
            protocol = "http"
            port = "8080"
            cport = "15002"
        url = "{0}://{5}:{1}/test/{2}/controller.html?port={3}&worker={4}".format(protocol,
                                                                                  port,
                                                                                  testsuite,
                                                                                  cport,
                                                                                  current.config.worker,
                                                                                  self.host)
        if url != self.url:
            self.url = url
            if self.driver:
                self.driver.get(url)
            else:
                # If not process controller is registered, we request the user to load the controller
                # page in the browser. Once loaded, the controller will register and we'll redirect to
                # the correct testsuite page.
                ident = current.driver.getCommunicator().stringToIdentity("Browser/ProcessController")
                prx = None
                with self.cond:
                    while True:
                        if ident in self.processControllerProxies:
                            prx = self.processControllerProxies[ident]
                            break
                        print("Please load http://{0}:8080/start".format(self.host))
                        self.cond.wait(5)

                try:
                    import Test
                    Test.Common.BrowserProcessControllerPrx.uncheckedCast(prx).redirect(url)
                except:
                    pass
                finally:
                    self.clearProcessController(prx, prx.ice_getCachedConnection())

        return "Browser/ProcessController"

    def destroy(self, driver):
        if self.httpServer:
            self.httpServer.terminate()
            self.httpServer = None

        try:
            self.driver.quit()
        except:
            pass

class Driver:

    class Current:

        def __init__(self, driver, testsuite, result):
            self.driver = driver
            self.testsuite = testsuite
            self.config = driver.configs[testsuite.getMapping()]
            self.desc = ""
            self.result = result
            self.host = None
            self.testcase = None
            self.testcases = []
            self.processes = {}
            self.dirs = []
            self.files = []

        def getTestEndpoint(self, *args, **kargs):
            return self.driver.getTestEndpoint(*args, **kargs)

        def getBuildDir(self, name):
            return self.testcase.getMapping().getBuildDir(name, self)

        def getPluginEntryPoint(self, plugin, process):
            return self.testcase.getMapping().getPluginEntryPoint(plugin, process, self)

        def write(self, *args, **kargs):
            self.result.write(*args, **kargs)

        def writeln(self, *args, **kargs):
            self.result.writeln(*args, **kargs)

        def push(self, testcase, host=None):
            if not testcase.mapping:
                assert(not testcase.parent and not testcase.testsuite)
                testcase.mapping = self.testcase.getMapping()
                testcase.testsuite = self.testcase.getTestSuite()
                testcase.parent = self.testcase
            self.testcases.append((self.testcase, self.config, self.host))
            self.testcase = testcase
            self.config = self.driver.configs[self.testcase.getMapping()].cloneAndOverrideWith(self)
            self.host = host

        def pop(self):
            assert(self.testcase)
            testcase = self.testcase
            (self.testcase, self.config, self.host) = self.testcases.pop()
            if testcase.parent and self.testcase != testcase:
                testcase.mapping = None
                testcase.testsuite = None
                testcase.parent = None

        def createFile(self, path, lines, encoding=None):
            path = os.path.join(self.testsuite.getPath(), path.decode("utf-8") if isPython2 else path)
            with open(path, "w", encoding=encoding) if not isPython2 and encoding else open(path, "w") as file:
                for l in lines:
                    file.write("%s\n" % l)
            self.files.append(path)

        def mkdirs(self, dirs):
            for d in dirs if isinstance(dirs, list) else [dirs]:
                d = os.path.join(self.testsuite.getPath(), d)
                self.dirs.append(d)
                if not os.path.exists(d):
                    os.makedirs(d)

        def destroy(self):
            for d in self.dirs:
                if os.path.exists(d): shutil.rmtree(d)
            for f in self.files:
                if os.path.exists(f): os.unlink(f)

    drivers = {}
    driver = "local"

    @classmethod
    def add(self, name, driver, default=False):
        if default:
            Driver.driver = name
        self.driver = name
        self.drivers[name] = driver

    @classmethod
    def getAll(self):
        return list(self.drivers.values())

    @classmethod
    def create(self, options):
        parseOptions(self, options)
        driver = self.drivers.get(self.driver)
        if not driver:
            raise RuntimeError("unknown driver `{0}'".format(self.driver))
        return driver(options)

    @classmethod
    def getSupportedArgs(self):
        return ("dlrR", ["debug", "driver=", "filter=", "rfilter=", "host=", "host-ipv6=", "host-bt=", "interface=",
                         "controller-app", "valgrind", "languages=", "rlanguages="])

    @classmethod
    def usage(self):
        pass

    @classmethod
    def commonUsage(self):
        print("")
        print("Driver options:")
        print("-d | --debug          Verbose information.")
        print("--driver=<driver>     Use the given driver (local, client, server or remote).")
        print("--filter=<regex>      Run all the tests that match the given regex.")
        print("--rfilter=<regex>     Run all the tests that do not match the given regex.")
        print("--languages=l1,l2,... List of comma-separated language mappings to test.")
        print("--rlanguages=l1,l2,.. List of comma-separated language mappings to not test.")
        print("--host=<addr>         The IPv4 address to use for Ice.Default.Host.")
        print("--host-ipv6=<addr>    The IPv6 address to use for Ice.Default.Host.")
        print("--host-bt=<addr>      The Bluetooth address to use for Ice.Default.Host.")
        print("--interface=<IP>      The multicast interface to use to discover controllers.")
        print("--controller-app      Start the process controller application.")
        print("--valgrind            Start executables with valgrind.")

    def __init__(self, options):
        self.debug = False
        self.filters = []
        self.rfilters = []
        self.host = ""
        self.hostIPv6 = ""
        self.hostBT = ""
        self.controllerApp = False
        self.valgrind = False
        self.languages = []
        self.rlanguages = []

        self.failures = []
        parseOptions(self, options, { "d": "debug",
                                      "r" : "filters",
                                      "R" : "rfilters",
                                      "filter" : "filters",
                                      "rfilter" : "rfilters",
                                      "host-ipv6" : "hostIPv6",
                                      "host-bt" : "hostBT",
                                      "controller-app" : "controllerApp"})

        self.filters = [re.compile(a) for a in self.filters]
        self.rfilters = [re.compile(a) for a in self.rfilters]
        if self.languages:
            self.languages = [i for sublist in [l.split(",") for l in self.languages] for i in sublist]
        if self.rlanguages:
            self.rlanguages = [i for sublist in [l.split(",") for l in self.rlanguages] for i in sublist]

        self.communicator = None
        self.interface = ""
        self.processControllers = {}

    def setConfigs(self, configs):
        self.configs = configs

    def useIceBinDist(self, mapping):
        return self.useBinDist(mapping, "ICE_BIN_DIST")

    def getIceDir(self, mapping, current):
        return self.getInstallDir(mapping, current, "ICE_HOME", "ICE_BIN_DIST")

    def useBinDist(self, mapping, envName):
        env = os.environ.get(envName, "").split()
        return 'all' in env or mapping.name in env

    def getInstallDir(self, mapping, current, envHomeName, envBinDistName):
        if self.useBinDist(mapping, envBinDistName):
            if envHomeName == "ICE_HOME":
                return platform.getIceInstallDir(mapping, current)
            else:
                return platform.getInstallDir(mapping, current, envHomeName)
        elif mapping:
            return mapping.getPath()
        else:
            return toplevel

    def getSliceDir(self, mapping, current):
        return platform.getSliceDir(self.getIceDir(mapping, current) if self.useIceBinDist(mapping) else toplevel)

    def isWorkerThread(self):
        return False

    def getTestEndpoint(self, portnum, protocol="default"):
        return "{0} -p {1}".format(protocol, self.getTestPort(portnum))

    def getTestPort(self, portnum):
        return 12010 + portnum

    def getArgs(self, process, current):
        ### Return driver specific arguments
        return []

    def getProps(self, process, current):
        props = {}
        if isinstance(process, IceProcess):
            if not self.host:
                props["Ice.Default.Host"] = "0:0:0:0:0:0:0:1" if current.config.ipv6 else "127.0.0.1"
            else:
                props["Ice.Default.Host"] = self.host
        return props

    def getMappings(self):
        ### Return additional mappings to load required by the driver
        return []

    def matchLanguage(self, language):
        if self.languages and language not in self.languages:
            return False
        if self.rlanguages and language in self.rlanguages:
            return False
        return True

    def getCommunicator(self):
        self.initCommunicator()
        return self.communicator

    def initCommunicator(self):
        if self.communicator:
            return

        try:
            import Ice
        except ImportError:
            # Try to add the local Python build to the sys.path
            pythonMapping = Mapping.getByName("python")
            if pythonMapping:
                for p in pythonMapping.getPythonDirs(pythonMapping.getPath(), self.configs[pythonMapping]):
                    sys.path.append(p)

        import Ice
        Ice.loadSlice(os.path.join(toplevel, "scripts", "Controller.ice"))

        initData = Ice.InitializationData()
        initData.properties = Ice.createProperties()

        # Load IceSSL, this is useful to talk with WSS for JavaScript
        initData.properties.setProperty("Ice.Plugin.IceSSL", "IceSSL:createIceSSL")
        initData.properties.setProperty("IceSSL.DefaultDir", os.path.join(toplevel, "certs"))
        initData.properties.setProperty("IceSSL.CertFile", "server.p12")
        initData.properties.setProperty("IceSSL.Password", "password")
        initData.properties.setProperty("IceSSL.Keychain", "test.keychain")
        initData.properties.setProperty("IceSSL.KeychainPassword", "password")
        initData.properties.setProperty("IceSSL.VerifyPeer", "0");

        initData.properties.setProperty("Ice.Plugin.IceDiscovery", "IceDiscovery:createIceDiscovery")
        initData.properties.setProperty("IceDiscovery.DomainId", "TestController")
        initData.properties.setProperty("IceDiscovery.Interface", self.interface)
        initData.properties.setProperty("Ice.Default.Host", self.interface)
        initData.properties.setProperty("Ice.ThreadPool.Server.Size", "10")
        #initData.properties.setProperty("Ice.Trace.Protocol", "1")
        #initData.properties.setProperty("Ice.Trace.Network", "3")
        initData.properties.setProperty("Ice.Override.Timeout", "10000")
        initData.properties.setProperty("Ice.Override.ConnectTimeout", "1000")
        self.communicator = Ice.initialize(initData)

    def getProcessController(self, current, process=None):
        processController = None
        if current.config.buildPlatform == "iphonesimulator":
            processController = iOSSimulatorProcessController
        elif current.config.buildPlatform == "iphoneos":
            processController = iOSDeviceProcessController
        elif current.config.uwp:
            # No SSL server-side support in UWP.
            if current.config.protocol in ["ssl", "wss"] and not isinstance(process, Client):
                processController = LocalProcessController
            else:
                processController = UWPProcessController
        elif process and isinstance(process.getMapping(current), JavaScriptMapping) and current.config.browser:
            processController = BrowserProcessController
        elif process and (isinstance(process.getMapping(current), AndroidMapping) or
                          isinstance(process.getMapping(current), AndroidCompatMapping)):
            processController = AndroidProcessController
        else:
            processController = LocalProcessController

        if processController in self.processControllers:
            return self.processControllers[processController]

        # Instantiate the controller
        self.processControllers[processController] = processController(current)
        return self.processControllers[processController]

    def getProcessProps(self, current, ready, readyCount):
        props = {}
        if ready or readyCount > 0:
            if current.config.buildPlatform not in ["iphonesimulator", "iphoneos"]:
                props["Ice.PrintAdapterReady"] = 1
        return props

    def destroy(self):
        for controller in self.processControllers.values():
            controller.destroy(self)

        if self.communicator:
            self.communicator.destroy()

class CppMapping(Mapping):

    class Config(Mapping.Config):

        @classmethod
        def getSupportedArgs(self):
            return ("", ["cpp-config=", "cpp-platform=", "uwp", "openssl"])

        @classmethod
        def usage(self):
            print("")
            print("C++ Mapping options:")
            print("--cpp-config=<config>     C++ build configuration for native executables (overrides --config).")
            print("--cpp-platform=<platform> C++ build platform for native executables (overrides --platform).")
            print("--uwp                     Run UWP (Universal Windows Platform).")
            print("--openssl                 Run SSL tests with OpenSSL instead of the default platform SSL engine.")

        def __init__(self, options=[]):
            Mapping.Config.__init__(self, options)

            # Derive from the build config the cpp11 option. This is used by canRun to allow filtering
            # tests on the cpp11 value in the testcase options specification
            self.cpp11 = self.buildConfig.lower().find("cpp11") >= 0

            parseOptions(self, options, { "cpp-config" : "buildConfig", "cpp-platform" : "buildPlatform" })

        def canRun(self, current):
            if not Mapping.Config.canRun(self, current):
                return False

            # No C++11 tests for IceStorm, IceGrid, etc
            if self.cpp11:
                testId = current.testcase.getTestSuite().getId()
                parent = re.match(r'^([\w]*).*', testId).group(1)
                if parent in ["IceStorm", "IceBridge"]:
                    return False
                elif parent in ["IceGrid"] and testId not in ["IceGrid/simple"]:
                    return False
                elif parent in ["Glacier2"] and testId not in ["Glacier2/application", "Glacier2/sessionHelper"]:
                    return False
            return True

    def getNugetPackage(self, compiler, version):
        return "zeroc.ice.{0}.{1}".format(compiler, version)

    def getDefaultExe(self, processType, config):
        return platform.getDefaultExe(processType, config)

    def getOptions(self, current):
        return { "compress" : [False] } if current.config.uwp else {}

    def getProps(self, process, current):
        props = Mapping.getProps(self, process, current)
        if isinstance(process, IceProcess):
            props["Ice.NullHandleAbort"] = True
            props["Ice.PrintStackTraces"] = "1"
        return props

    def getSSLProps(self, process, current):
        props = Mapping.getSSLProps(self, process, current)
        server = isinstance(process, Server)
        uwp = current.config.uwp

        props.update({
            "IceSSL.CAs": "cacert.pem",
            "IceSSL.CertFile": "server.p12" if server else "ms-appx:///client.p12" if uwp else "client.p12"
        })
        if isinstance(platform, Darwin):
            keychainFile = "server.keychain" if server else "client.keychain"
            props.update({
                "IceSSL.KeychainPassword" : "password",
                "IceSSL.Keychain": keychainFile
             })
        return props

    def getPluginEntryPoint(self, plugin, process, current):
        return {
            "IceSSL" : "IceSSLOpenSSL:createIceSSLOpenSSL" if current.config.openssl else "IceSSL:createIceSSL",
            "IceBT" : "IceBT:createIceBT",
            "IceDiscovery" : "IceDiscovery:createIceDiscovery",
            "IceLocatorDiscovery" : "IceLocatorDiscovery:createIceLocatorDiscovery"
        }[plugin]

    def getEnv(self, process, current):
        #
        # On Windows, add the testcommon directories to the PATH
        #
        libPaths = []
        if isinstance(platform, Windows):
            testcommon = os.path.join(self.path, "test", "Common")
            if os.path.exists(testcommon):
                libPaths.append(os.path.join(testcommon, self.getBuildDir("testcommon", current)))

        #
        # On most platforms, we also need to add the library directory to the library path environment variable.
        #
        if not isinstance(platform, Darwin):
            libPaths.append(self.getLibDir(process, current))

        #
        # Add the test suite library directories to the platform library path environment variable.
        #
        if current.testcase:
            for d in set([current.getBuildDir(d) for d in current.testcase.getTestSuite().getLibDirs()]):
                libPaths.append(d)

        env = {}
        if len(libPaths) > 0:
            env[platform.getLdPathEnvName()] = os.pathsep.join(libPaths)
        return env

    def getDefaultSource(self, processType):
        return {
            "client" : "Client.cpp",
            "server" : "Server.cpp",
            "serveramd" : "ServerAMD.cpp",
            "collocated" : "Collocated.cpp",
        }[processType]

class JavaMapping(Mapping):

    def getCommandLine(self, current, process, exe):
        javaHome = os.getenv("JAVA_HOME", "")
        java = os.path.join(javaHome, "bin", "java") if javaHome else "java"
        if process.isFromBinDir():
            return "{0} {1}".format(java, exe)

        assert(current.testcase.getPath().startswith(self.getTestsPath()))
        package = "test." + current.testcase.getPath()[len(self.getTestsPath()) + 1:].replace(os.sep, ".")
        javaArgs = self.getJavaArgs(process, current)
        if javaArgs:
            return "{0} {1} {2}.{3}".format(java, " ".join(javaArgs), package, exe)
        else:
            return "{0} {1}.{2}".format(java, package, exe)

    def getJavaArgs(self, process, current):
        return []

    def getSSLProps(self, process, current):
        props = Mapping.getSSLProps(self, process, current)
        props.update({
            "IceSSL.Keystore": "server.jks" if isinstance(process, Server) else "client.jks",
        })
        return props

    def getPluginEntryPoint(self, plugin, process, current):
        return {
            "IceSSL" : "com.zeroc.IceSSL.PluginFactory",
            "IceBT" : "com.zeroc.IceBT.PluginFactory",
            "IceDiscovery" : "com.zeroc.IceDiscovery.PluginFactory",
            "IceLocatorDiscovery" : "com.zeroc.IceLocatorDiscovery.PluginFactory"
        }[plugin]

    def getEnv(self, process, current):
        return { "CLASSPATH" : os.path.join(self.path, "lib", "test.jar") }

    def getTestsPath(self):
        return os.path.join(self.path, "test/src/main/java/test")

    def getDefaultSource(self, processType):
        return self.getDefaultExe(processType) + ".java"

    def getDefaultExe(self, processType, config=None):
        return {
            "client" : "Client",
            "server" : "Server",
            "serveramd" : "AMDServer",
            "collocated" : "Collocated",
            "icebox": "com.zeroc.IceBox.Server",
            "iceboxadmin" : "com.zeroc.IceBox.Admin",
        }[processType]

class JavaCompatMapping(JavaMapping):

    def getPluginEntryPoint(self, plugin, process, current):
        return {
            "IceSSL" : "IceSSL.PluginFactory",
            "IceBT" : "IceBT.PluginFactory",
            "IceDiscovery" : "IceDiscovery.PluginFactory",
            "IceLocatorDiscovery" : "IceLocatorDiscovery.PluginFactory"
        }[plugin]

    def getDefaultExe(self, processType, config=None):
        return {
            "client" : "Client",
            "server" : "Server",
            "serveramd" : "AMDServer",
            "collocated" : "Collocated",
            "icebox": "IceBox.Server",
            "iceboxadmin" : "IceBox.Admin",
        }[processType]

class Android:

    @classmethod
    def getUnsuportedTests(self, protocol):
        tests = [
            "Ice/hash",
            "Ice/faultTolerance",
            "Ice/metrics",
            "Ice/networkProxy",
            "Ice/throughput",
            "Ice/plugin",
            "Ice/logger",
            "Ice/properties"]
        if protocol in ["ssl", "wss"]:
            tests += [
                "Ice/binding",
                "Ice/timeout",
                "Ice/udp"]
        if protocol in ["bt", "bts"]:
            tests += [
                "Ice/info",
                "Ice/udp"]
        return tests

class AndroidMapping(JavaMapping):

    class Config(Mapping.Config):

        @classmethod
        def getSupportedArgs(self):
            return ("", ["device=", "avd=", "androidemulator"])

        @classmethod
        def usage(self):
            print("")
            print("Android Mapping options:")
            print("--device=<device-id>      Id of the emulator or device used to run the tests.")
            print("--androidemulator         Run tests in emulator as opposed to a real device.")
            print("--avd                     Start emulator image")

        def __init__(self, options=[]):
            Mapping.Config.__init__(self, options)

            parseOptions(self, options, { "device" : "device", "avd" : "avd" })
            self.androidemulator = self.androidemulator or self.avd
            self.apk = "controller/build/outputs/apk/debug/testController-debug.apk"

    def getSSLProps(self, process, current):
        props = JavaMapping.getSSLProps(self, process, current)
        props.update({
            "IceSSL.KeystoreType" : "BKS",
            "IceSSL.TruststoreType" : "BKS",
            "Ice.InitPlugins" : "0",
            "IceSSL.Keystore": "server.bks" if isinstance(process, Server) else "client.bks"})
        return props

    def getTestsPath(self):
        return os.path.join(self.path, "../test/src/main/java/test")

    def filterTestSuite(self, testId, config, filters=[], rfilters=[]):
        if not testId.startswith("Ice/") or testId in Android.getUnsuportedTests(config.protocol):
            return True
        return JavaMapping.filterTestSuite(self, testId, config, filters, rfilters)

class AndroidCompatMapping(JavaCompatMapping):

    class Config(Mapping.Config):

        @classmethod
        def getSupportedArgs(self):
            return ("", ["device=", "avd=", "androidemulator"])

        @classmethod
        def usage(self):
            print("")
            print("Android Mapping options:")
            print("--device=<device-id>      Id of the emulator or device used to run the tests.")
            print("--androidemulator         Run tests in emulator as opposed to a real device.")
            print("--avd                     Start emulator image")

        def __init__(self, options=[]):
            Mapping.Config.__init__(self, options)

            parseOptions(self, options, { "device" : "device", "avd" : "avd" })
            self.androidemulator = self.androidemulator or self.avd
            self.apk = "test/controller/build/outputs/apk/testController-debug.apk"

    def getSSLProps(self, process, current):
        props = JavaCompatMapping.getSSLProps(self, process, current)
        props.update({
            "IceSSL.KeystoreType" : "BKS",
            "IceSSL.TruststoreType" : "BKS",
            "Ice.InitPlugins" : "0",
            "IceSSL.Keystore": "server.bks" if isinstance(process, Server) else "client.bks"})
        return props

    def getTestsPath(self):
        return os.path.join(self.path, "../test/src/main/java/test")

    def filterTestSuite(self, testId, config, filters=[], rfilters=[]):
        if not testId.startswith("Ice/") or testId in Android.getUnsuportedTests(config.protocol):
            return True
        return JavaCompatMapping.filterTestSuite(self, testId, config, filters, rfilters)

class CSharpMapping(Mapping):

    class Config(Mapping.Config):

        @classmethod
        def getSupportedArgs(self):
            return ("", ["netframework="])

        @classmethod
        def usage(self):
            print("")
            print("--netframework           Run C# tests using Ice netstandard2.0 libraries and tests")
            print("                         build with given .NET Framework [netcoreapp2.0|net4.6]")

        def __init__(self, options=[]):
            Mapping.Config.__init__(self, options)
            parseOptions(self, options, { "netframework" : "netframework" })
            #
            # For non Windows platforms the default is netcoreapp2.0 for windows empty
            # means to run test agains .NET Framework 4.5 Ice build
            #
            supportedframeworks = ["netcoreapp2.0"]
            if isinstance(platform, Windows):
                supportedframeworks += ["net461", "net462", "net47", "net471"]

            if self.netframework:
                if not self.netframework in supportedframeworks:
                    raise RuntimeError("Unssuported .NET Framework `{0}'".format(self.netframework))
            else:
                self.netframework = "" if isinstance(platform, Windows) else "netcoreapp2.0"

        def canRun(self, current):
            testId = current.testcase.getTestSuite().getId()
            if not Mapping.Config.canRun(self, current):
                return False

            if self.netframework:
                #
                # The following tests require multicast, on Unix platforms is currently
                # only supported with IPv4 due to .NET Core bug https://github.com/dotnet/corefx/issues/25525
                #
                if not isinstance(platform, Windows) and self.ipv6 and testId in ["Ice/udp",
                                                                                  "IceDiscovery/simple",
                                                                                  "IceGrid/simple"]:
                    return False
            return True

    def getBuildDir(self, name, current):
        if current.config.netframework:
            return os.path.join("msbuild", name, "netstandard2.0", current.config.netframework)
        else:
            return os.path.join("msbuild", name, "net45")

    def getSSLProps(self, process, current):
        props = Mapping.getSSLProps(self, process, current)
        props.update({
            "IceSSL.Password": "password",
            "IceSSL.DefaultDir": os.path.join(toplevel, "certs"),
            "IceSSL.CAs": "cacert.pem",
            "IceSSL.VerifyPeer": "0" if current.config.protocol == "wss" else "2",
            "IceSSL.CertFile": "server.p12" if isinstance(process, Server) else "client.p12",
        })
        return props

    def getPluginEntryPoint(self, plugin, process, current):
        plugindir = "{0}/{1}".format(current.driver.getIceDir(self, current), "lib")

        if current.config.netframework:
            plugindir = os.path.join(plugindir, "netstandard2.0")
        else:
            plugindir = os.path.join(plugindir, "net45")

        #
        # If the plug-in assemblie exists in the test directory, this is a good indication that the
        # test include a reference to the plug-in, in this case we must use the test dir as the plug-in
        # base directory to avoid loading two instances of the same assemblie.
        #
        proccessType = current.testcase.getProcessType(process)
        if proccessType:
            testdir = os.path.join(current.testcase.getPath(), self.getBuildDir(proccessType, current))
            if os.path.isfile(os.path.join(testdir, plugin + ".dll")):
                plugindir = testdir

        return {
            "IceSSL" : plugindir + "/IceSSL.dll:IceSSL.PluginFactory",
            "IceDiscovery" : plugindir + "/IceDiscovery.dll:IceDiscovery.PluginFactory",
            "IceLocatorDiscovery" : plugindir + "/IceLocatorDiscovery.dll:IceLocatorDiscovery.PluginFactory"
        }[plugin]

    def getEnv(self, process, current):
        env = {}
        if isinstance(platform, Windows):

            if current.driver.useIceBinDist(self):
                framework = "net45" if not current.config.netframework else current.config.netframework
                env['PATH'] = os.path.join(platform.getIceInstallDir(self, current), "tools", framework)
                if not current.config.netframework:
                    env['DEVPATH'] = os.path.join(platform.getIceInstallDir(self, current), "lib", "net45")
            else:
                env['PATH'] = os.path.join(toplevel, "cpp", "msbuild", "packages",
                                           "bzip2.{0}.1.0.6.9".format(platform.getPlatformToolset()),
                                           "build", "native", "bin", "x64", "Release")
                if not current.config.netframework:
                    env['DEVPATH'] = os.path.join(current.driver.getIceDir(self, current), "lib", "net45")
        return env

    def getDefaultSource(self, processType):
        return {
            "client" : "Client.cs",
            "server" : "Server.cs",
            "serveramd" : "ServerAMD.cs",
            "collocated" : "Collocated.cs",
        }[processType]

    def getDefaultExe(self, processType, config):
        return processType

    def getNugetPackage(self, compiler, version):
        return "zeroc.ice.net.{0}".format(version)

    def getCommandLine(self, current, process, exe):
        if current.config.netframework:
            if exe  == "icebox":
                if current.driver.useIceBinDist(self):
                    return "dotnet {0}".format(os.path.join(
                        platform.getIceInstallDir(self, current), "tools", "netcoreapp2.0", "iceboxnet.dll"))
                else:
                    return "dotnet {0}".format(os.path.join(self.path, "bin", "netcoreapp2.0", "iceboxnet.dll"))
            else:
                if current.config.netframework == "netcoreapp2.0":
                    return "dotnet {0}".format(os.path.join(
                        current.testcase.getPath(), self.getBuildDir(exe, current), "{0}.dll".format(exe)))
                else:
                    return os.path.join(current.testcase.getPath(), self.getBuildDir(exe, current), "{0}".format(exe))
        else:
            if exe == "icebox":
                if current.driver.useIceBinDist(self):
                    return os.path.join(
                        platform.getIceInstallDir(self, current), "tools", "net45", "iceboxnet.exe")
                else:
                    return os.path.join(self.path, "bin", "net45", "iceboxnet.exe")
            else:
                return os.path.join(current.testcase.getPath(), self.getBuildDir(exe, current), exe)

class CppBasedMapping(Mapping):

    class Config(Mapping.Config):

        @classmethod
        def getSupportedArgs(self):
            return ("", [self.mappingName + "-config=", self.mappingName + "-platform=", "openssl"])

        @classmethod
        def usage(self):
            print("")
            print(self.mappingDesc + " mapping options:")
            print("--{0}-config=<config>     {1} build configuration for native executables (overrides --config)."
                .format(self.mappingName, self.mappingDesc))
            print("--{0}-platform=<platform> {1} build platform for native executables (overrides --platform)."
                .format(self.mappingName, self.mappingDesc))
            print("--openssl                 Run SSL tests with OpenSSL instead of the default platform SSL engine.")

        def __init__(self, options=[]):
            Mapping.Config.__init__(self, options)
            parseOptions(self, options,
                { self.mappingName + "-config" : "buildConfig",
                  self.mappingName + "-platform" : "buildPlatform" })

    def getSSLProps(self, process, current):
        return Mapping.getByName("cpp").getSSLProps(process, current)

    def getPluginEntryPoint(self, plugin, process, current):
        return Mapping.getByName("cpp").getPluginEntryPoint(plugin, process, current)

    def getEnv(self, process, current):
        env = Mapping.getEnv(self, process, current)
        if current.driver.getIceDir(self, current) != platform.getIceInstallDir(self, current):
            # If not installed in the default platform installation directory, add
            # the Ice C++ library directory to the library path
            env[platform.getLdPathEnvName()] = Mapping.getByName("cpp").getLibDir(process, current)
        return env

    def getNugetPackage(self, compiler, version):
        return "zeroc.ice.{0}.{1}".format(compiler, version)

class ObjCMapping(CppBasedMapping):

    def getTestSuites(self, ids=[]):
        return Mapping.getTestSuites(self, ids) if isinstance(platform, Darwin) else []

    def findTestSuite(self, testsuite):
        return Mapping.findTestSuite(self, testsuite) if isinstance(platform, Darwin) else None

    class Config(CppBasedMapping.Config):
        mappingName = "objc"
        mappingDesc = "Objective-C"

        def __init__(self, options=[]):
            Mapping.Config.__init__(self, options)
            self.arc = self.buildConfig.lower().find("arc") >= 0

    def getDefaultSource(self, processType):
        return {
            "client" : "Client.m",
            "server" : "Server.m",
            "collocated" : "Collocated.m",
        }[processType]

class PythonMapping(CppBasedMapping):

    class Config(CppBasedMapping.Config):
        mappingName = "python"
        mappingDesc = "Python"

    def getCommandLine(self, current, process, exe):
        return "\"{0}\" {1}".format(sys.executable, exe)

    def getEnv(self, process, current):
        env = CppBasedMapping.getEnv(self, process, current)
        if current.driver.getIceDir(self, current) != platform.getIceInstallDir(self, current):
            # If not installed in the default platform installation directory, add
            # the Ice python directory to PYTHONPATH
            dirs = self.getPythonDirs(current.driver.getIceDir(self, current), current.config)
            env["PYTHONPATH"] = os.pathsep.join(dirs)
        return env

    def getPythonDirs(self, iceDir, config):
        dirs = []
        if isinstance(platform, Windows):
            dirs.append(os.path.join(iceDir, "python", config.buildPlatform, config.buildConfig))
        dirs.append(os.path.join(iceDir, "python"))
        return dirs

    def getDefaultExe(self, processType, config):
        return self.getDefaultSource(processType)

    def getDefaultSource(self, processType):
        return {
            "client" : "Client.py",
            "server" : "Server.py",
            "serveramd" : "ServerAMD.py",
            "collocated" : "Collocated.py",
        }[processType]

class CppBasedClientMapping(CppBasedMapping):

    def loadTestSuites(self, tests, config, filters, rfilters):
        Mapping.loadTestSuites(self, tests, config, filters, rfilters)
        self.getServerMapping().loadTestSuites(self.testsuites.keys(), config)

    def getServerMapping(self, testId=None):
        return Mapping.getByName("cpp") # By default, run clients against C++ mapping executables

    def getDefaultExe(self, processType, config):
        return self.getDefaultSource(processType)

class RubyMapping(CppBasedClientMapping):

    class Config(CppBasedClientMapping.Config):
        mappingName = "ruby"
        mappingDesc = "Ruby"

    def getCommandLine(self, current, process, exe):
        return "ruby " + exe

    def getEnv(self, process, current):
        env = CppBasedMapping.getEnv(self, process, current)
        if current.driver.getIceDir(self, current) != platform.getIceInstallDir(self, current):
            # If not installed in the default platform installation directory, add
            # the Ice ruby directory to RUBYLIB
            env["RUBYLIB"] = os.path.join(self.path, "ruby")
        return env

    def getDefaultSource(self, processType):
        return { "client" : "Client.rb" }[processType]

class PhpMapping(CppBasedClientMapping):

    class Config(CppBasedClientMapping.Config):
        mappingName = "php"
        mappingDesc = "PHP"

    def getEnv(self, process, current):
        env = CppBasedMapping.getEnv(self, process, current)
        if (isinstance(platform, Windows) and
            (current.driver.useIceBinDist(self) or "cpp" in os.environ.get("ICE_BIN_DIST", "").split())):
                env[platform.getLdPathEnvName()] = self.getBinDir(process, current)
        return env

    def getCommandLine(self, current, process, exe):
        args = []
        #
        # If Ice is not installed in the system directory, specify its location with PHP
        # configuration arguments.
        #
        if current.driver.getIceDir(self, current) != platform.getIceInstallDir(self, current):
            useBinDist = current.driver.useIceBinDist(self)
            if isinstance(platform, Windows):

                buildPlatform = current.driver.configs[self].buildPlatform
                config = "Debug" if current.driver.configs[self].buildConfig.find("Debug") >= 0 else "Release"

                extension = "php_ice_nts.dll" if "NTS" in run("php -v") else "php_ice.dll"
                extensionDir = os.path.join(self.path, "lib", buildPlatform, config)
                includePath = self.getLibDir(process, current)
            else:
                extension = "ice.so"
                extensionDir = self.getLibDir(process, current)
                includePath = "{0}/{1}".format(current.driver.getIceDir(self, current), "php" if useBinDist else "lib")

            args += ["-n"] # Do not load any php.ini files
            args += ["-d", "extension_dir='{0}'".format(extensionDir)]
            args += ["-d", "extension='{0}'".format(extension)]
            args += ["-d", "include_path='{0}'".format(includePath)]
        if hasattr(process, "getPhpArgs"):
            args += process.getPhpArgs(current)
        return "php {0} -f {1} -- ".format(" ".join(args), exe)

    def getDefaultSource(self, processType):
        return { "client" : "Client.php" }[processType]

class MatlabMapping(CppBasedClientMapping):

    class Config(CppBasedClientMapping.Config):
        mappingName = "matlab"
        mappingDesc = "MATLAB"

    def getCommandLine(self, current, process, exe):
        return "matlab -nodesktop -nosplash -wait -log -minimize -r \"cd '{0}', runTest {1} {2}\"".format(
            os.path.abspath(os.path.join(os.path.dirname(__file__), "..", "matlab", "test", "lib")),
            self.getTestCwd(process, current),
            os.path.join(current.config.buildPlatform, current.config.buildConfig))

    def getDefaultSource(self, processType):
        return { "client" : "client.m" }[processType]

    def getOptions(self, current):
        #
        # Metrics tests configuration not supported with MATLAB they use the Admin adapter.
        #
        options = CppBasedClientMapping.getOptions(self, current)
        options["mx"] = [ False ]
        return options

class JavaScriptMapping(Mapping):

    class Config(Mapping.Config):

        @classmethod
        def getSupportedArgs(self):
            return ("", ["es5", "browser=", "worker"])

        @classmethod
        def usage(self):
            print("")
            print("JavaScript mapping options:")
            print("--es5                 Use JavaScript ES5 (Babel compiled code).")
            print("--browser=<name>      Run with the given browser.")
            print("--worker              Run with Web workers enabled.")

        def __init__(self, options=[]):
            Mapping.Config.__init__(self, options)
            self.es5 = False
            self.browser = ""
            self.worker = False
            parseOptions(self, options)
            if self.browser and self.protocol == "tcp":
                self.protocol = "ws"
            if self.browser in ["Edge", "Ie"]:
                self.es5 = True

    def loadTestSuites(self, tests, config, filters, rfilters):
        Mapping.loadTestSuites(self, tests, config, filters, rfilters)
        self.getServerMapping().loadTestSuites(list(self.testsuites.keys()) + ["Ice/echo"], config, filters, rfilters)

    def getServerMapping(self, testId=None):
        if testId and self.hasSource(testId, "server"):
            return self
        else:
            return Mapping.getByName("cpp") # Run clients against C++ mapping servers if no JS server provided

    def getDefaultProcesses(self, processType, testsuite):
        if processType in ["server", "serveramd"]:
            return [EchoServer(), Server()]
        return Mapping.getDefaultProcesses(self, processType, testsuite)

    def getCommandLine(self, current, process, exe):
        if current.config.es5:
            return "node {0}/test/Common/run.js --es5 {1}".format(self.path, exe)
        else:
            return "node {0}/test/Common/run.js {1}".format(self.path, exe)

    def getDefaultSource(self, processType):
        return { "client" : "Client.js", "serveramd" : "ServerAMD.js", "server" : "Server.js" }[processType]

    def getDefaultExe(self, processType, config=None):
        return self.getDefaultSource(processType).replace(".js", "")

    def getEnv(self, process, current):
        env = Mapping.getEnv(self, process, current)
        env["NODE_PATH"] = self.getTestCwd(process, current)
        return env

    def getSSLProps(self, process, current):
        return {}

    def getTestCwd(self, process, current):
        if current.config.es5:
            # Change to the ES5 test directory if testing ES5
            return os.path.join(self.path, "test", "es5", current.testcase.getTestSuite().getId())
        else:
            return os.path.join(self.path, "test", current.testcase.getTestSuite().getId())

    def computeTestCases(self, testId, files):
        if testId.find("es5") > -1:
            return # Ignore es5 directories
        return Mapping.computeTestCases(self, testId, files)

    def getOptions(self, current):
        options = {
            "protocol" : ["ws", "wss"] if current.config.browser else ["tcp"],
            "compress" : [False],
            "ipv6" : [False],
            "serialize" : [False],
            "mx" : [False],
            "es5" : [False, True],
            "worker" : [False, True] if current.config.browser else [False],
        }

        # Edge and Ie only support ES5 for now
        if current.config.browser in ["Edge", "Ie"]:
            options["es5"] = [True]

        return options

try:
    from Glacier2Util import *
    from IceBoxUtil import *
    from IceBridgeUtil import *
    from IcePatch2Util import *
    from IceGridUtil import *
    from IceStormUtil import *
except ImportError:
    pass

from LocalDriver import *

#
<<<<<<< HEAD
# Check if the .NET Core SDK is installed
#
#
# Check if the Android SDK is installed by looking for adb
#
hasDotnetSDK=False
try:
    run("dotnet --version")
    hasDotnetSDK=True
except:
    pass

#
# Check if the Android SDK is installed by looking for adb
#
hasAndroidSDK=False
try:
    run("adb version")
    hasAndroidSDK=True
except:
    pass

#
=======
>>>>>>> d4bf91f3
# Supported mappings
#
for m in filter(lambda x: os.path.isdir(os.path.join(toplevel, x)), os.listdir(toplevel)):
    if m == "cpp" or re.match("cpp-.*", m):
        Mapping.add(m, CppMapping())
    elif m == "java-compat" or re.match("java-compat-.*", m):
        Mapping.add(m, JavaCompatMapping())
    elif m == "java" or re.match("java-.*", m):
        Mapping.add(m, JavaMapping())
    elif m == "python" or re.match("python-.*", m):
        Mapping.add(m, PythonMapping())
    elif m == "ruby" or re.match("ruby-.*", m):
        Mapping.add(m, RubyMapping())
    elif m == "php" or re.match("php-.*", m):
        Mapping.add(m, PhpMapping())
    elif m == "js" or re.match("js-.*", m):
        Mapping.add(m, JavaScriptMapping())
    elif m == "objective-c" or re.match("objective-c-*", m):
        Mapping.add(m, ObjCMapping())

<<<<<<< HEAD
if isinstance(platform, Windows) or hasDotnetSDK:
    Mapping.add("csharp", CSharpMapping())

if hasAndroidSDK:
=======
#
# Check if the Android SDK is installed and eventually add the Android mappings
#
try:
    run("adb version")
>>>>>>> d4bf91f3
    Mapping.add(os.path.join("java-compat", "android"), AndroidCompatMapping())
    Mapping.add(os.path.join("java", "android"), AndroidMapping())
except:
    pass

#
# Check if Matlab is installed and eventually add the Matlab mapping
#
try:
    run("where matlab" if isinstance(platform, Windows) else "which matlab")
    Mapping.add("matlab", MatlabMapping())
except:
    pass

def runTestsWithPath(path):
    runTests([Mapping.getByPath(path)])

def runTests(mappings=None, drivers=None):
    if not mappings:
        mappings = Mapping.getAll()
    if not drivers:
        drivers = Driver.getAll()

    def usage():
        print("Usage: " + sys.argv[0] + " [options] [tests]")
        print("")
        print("Options:")
        print("-h | --help        Show this message")

        Driver.commonUsage()
        for driver in drivers:
            driver.usage()

        Mapping.Config.commonUsage()
        for mapping in mappings:
            mapping.Config.usage()

        print("")

    driver = None
    try:
        options = [Driver.getSupportedArgs(), Mapping.Config.getSupportedArgs()]
        options += [driver.getSupportedArgs() for driver in drivers]
        options += [mapping.Config.getSupportedArgs() for mapping in Mapping.getAll()]
        shortOptions = "h"
        longOptions = ["help"]
        for so, lo in options:
            shortOptions += so
            longOptions += lo
        opts, args = getopt.gnu_getopt(sys.argv[1:], shortOptions, longOptions)

        for (o, a) in opts:
            if o in ["-h", "--help"]:
                usage()
                sys.exit(0)

        #
        # Create the driver
        #
        driver = Driver.create(opts)

        #
        # Create the configurations for each mapping.
        #
        configs = {}
        for mapping in Mapping.getAll():
            if mapping not in configs:
                configs[mapping] = mapping.createConfig(opts[:])

        #
        # If the user specified --languages/rlanguages, only run matching mappings.
        #
        mappings = [m for m in mappings if driver.matchLanguage(str(m))]

        #
        # Provide the configurations to the driver and load the test suites for each mapping.
        #
        driver.setConfigs(configs)
        for mapping in mappings + driver.getMappings():
            mapping.loadTestSuites(args, configs[mapping], driver.filters, driver.rfilters)

        #
        # Finally, run the test suites with the driver.
        #
        try:
            sys.exit(driver.run(mappings, args))
        except KeyboardInterrupt:
            pass
        finally:
            driver.destroy()

    except Exception as e:
        print(sys.argv[0] + ": unexpected exception raised:\n" + traceback.format_exc())
        sys.exit(1)<|MERGE_RESOLUTION|>--- conflicted
+++ resolved
@@ -3593,32 +3593,6 @@
 from LocalDriver import *
 
 #
-<<<<<<< HEAD
-# Check if the .NET Core SDK is installed
-#
-#
-# Check if the Android SDK is installed by looking for adb
-#
-hasDotnetSDK=False
-try:
-    run("dotnet --version")
-    hasDotnetSDK=True
-except:
-    pass
-
-#
-# Check if the Android SDK is installed by looking for adb
-#
-hasAndroidSDK=False
-try:
-    run("adb version")
-    hasAndroidSDK=True
-except:
-    pass
-
-#
-=======
->>>>>>> d4bf91f3
 # Supported mappings
 #
 for m in filter(lambda x: os.path.isdir(os.path.join(toplevel, x)), os.listdir(toplevel)):
@@ -3639,18 +3613,21 @@
     elif m == "objective-c" or re.match("objective-c-*", m):
         Mapping.add(m, ObjCMapping())
 
-<<<<<<< HEAD
-if isinstance(platform, Windows) or hasDotnetSDK:
+try:
+    if not isinstance(platform, Windows):
+        #
+        # Check if the .NET Core SDK is installed
+        #
+        run("dotnet --version"):
     Mapping.add("csharp", CSharpMapping())
-
-if hasAndroidSDK:
-=======
+except:
+    pass
+
 #
 # Check if the Android SDK is installed and eventually add the Android mappings
 #
 try:
     run("adb version")
->>>>>>> d4bf91f3
     Mapping.add(os.path.join("java-compat", "android"), AndroidCompatMapping())
     Mapping.add(os.path.join("java", "android"), AndroidMapping())
 except:
