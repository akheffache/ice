<<<<<<< HEAD
# **********************************************************************
#
# Copyright (c) 2003-2008 ZeroC, Inc. All rights reserved.
#
# This copy of Ice is licensed to you under the terms described in the
# ICE_LICENSE file included in this distribution.
#
# **********************************************************************

top_srcdir	= ..\..

PKG		= IceSSL
LIBNAME		= $(PKG).dll
TARGETS		= $(bindir)\$(LIBNAME)
POLICY_TARGET   = $(POLICY).dll

SRCS		= AcceptorI.cs \
		  AssemblyInfo.cs \
		  ConnectorI.cs \
		  EndpointI.cs \
		  Instance.cs \
		  Plugin.cs \
		  PluginI.cs \
		  RFC2253.cs \
		  TransceiverI.cs \
		  TrustManager.cs \
		  Util.cs

SDIR		= $(slicedir)\Ice
GDIR		= generated

!include $(top_srcdir)\config\Make.rules.mak.cs

MCSFLAGS	= $(MCSFLAGS) -target:library -out:$(TARGETS) -warnaserror-
MCSFLAGS	= $(MCSFLAGS) -keyfile:$(KEYFILE)

$(TARGETS):: $(SRCS)
	$(MCS) $(MCSFLAGS) -r:$(refdir)\Ice.dll $(SRCS)

install:: all
	copy $(bindir)\$(LIBNAME) $(install_bindir)
	copy $(bindir)\$(POLICY) $(install_bindir)
	copy $(bindir)\$(POLICY_TARGET) $(install_bindir)

!include .depend
=======
# **********************************************************************
#
# Copyright (c) 2003-2008 ZeroC, Inc. All rights reserved.
#
# This copy of Ice is licensed to you under the terms described in the
# ICE_LICENSE file included in this distribution.
#
# **********************************************************************

top_srcdir	= ..\..

PKG		= IceSSL
LIBNAME		= $(PKG).dll
TARGETS		= $(bindir)\$(LIBNAME)

SRCS		= AcceptorI.cs \
		  AssemblyInfo.cs \
		  ConnectorI.cs \
		  EndpointI.cs \
		  Instance.cs \
		  Plugin.cs \
		  PluginI.cs \
		  RFC2253.cs \
		  TransceiverI.cs \
		  TrustManager.cs \
		  Util.cs

SDIR		= $(slicedir)\Ice
GDIR		= generated

!include $(top_srcdir)\config\Make.rules.mak.cs

MCSFLAGS	= $(MCSFLAGS) -target:library -out:$(TARGETS) -warnaserror-
MCSFLAGS	= $(MCSFLAGS) -keyfile:$(KEYFILE)

$(TARGETS):: $(SRCS)
	$(MCS) $(MCSFLAGS) -r:$(refdir)\Ice.dll $(SRCS)

!if "$(NOGAC)" == ""

install:: all
	$(GACUTIL) -i $(bindir)/$(LIBNAME)

!else

install:: all
	copy $(bindir)\$(LIBNAME) $(install_bindir)

!endif

!include .depend
>>>>>>> 045010f5
<|MERGE_RESOLUTION|>--- conflicted
+++ resolved
@@ -1,99 +1,45 @@
-<<<<<<< HEAD
-# **********************************************************************
-#
-# Copyright (c) 2003-2008 ZeroC, Inc. All rights reserved.
-#
-# This copy of Ice is licensed to you under the terms described in the
-# ICE_LICENSE file included in this distribution.
-#
-# **********************************************************************
-
-top_srcdir	= ..\..
-
-PKG		= IceSSL
-LIBNAME		= $(PKG).dll
-TARGETS		= $(bindir)\$(LIBNAME)
-POLICY_TARGET   = $(POLICY).dll
-
-SRCS		= AcceptorI.cs \
-		  AssemblyInfo.cs \
-		  ConnectorI.cs \
-		  EndpointI.cs \
-		  Instance.cs \
-		  Plugin.cs \
-		  PluginI.cs \
-		  RFC2253.cs \
-		  TransceiverI.cs \
-		  TrustManager.cs \
-		  Util.cs
-
-SDIR		= $(slicedir)\Ice
-GDIR		= generated
-
-!include $(top_srcdir)\config\Make.rules.mak.cs
-
-MCSFLAGS	= $(MCSFLAGS) -target:library -out:$(TARGETS) -warnaserror-
-MCSFLAGS	= $(MCSFLAGS) -keyfile:$(KEYFILE)
-
-$(TARGETS):: $(SRCS)
-	$(MCS) $(MCSFLAGS) -r:$(refdir)\Ice.dll $(SRCS)
-
-install:: all
-	copy $(bindir)\$(LIBNAME) $(install_bindir)
-	copy $(bindir)\$(POLICY) $(install_bindir)
-	copy $(bindir)\$(POLICY_TARGET) $(install_bindir)
-
-!include .depend
-=======
-# **********************************************************************
-#
-# Copyright (c) 2003-2008 ZeroC, Inc. All rights reserved.
-#
-# This copy of Ice is licensed to you under the terms described in the
-# ICE_LICENSE file included in this distribution.
-#
-# **********************************************************************
-
-top_srcdir	= ..\..
-
-PKG		= IceSSL
-LIBNAME		= $(PKG).dll
-TARGETS		= $(bindir)\$(LIBNAME)
-
-SRCS		= AcceptorI.cs \
-		  AssemblyInfo.cs \
-		  ConnectorI.cs \
-		  EndpointI.cs \
-		  Instance.cs \
-		  Plugin.cs \
-		  PluginI.cs \
-		  RFC2253.cs \
-		  TransceiverI.cs \
-		  TrustManager.cs \
-		  Util.cs
-
-SDIR		= $(slicedir)\Ice
-GDIR		= generated
-
-!include $(top_srcdir)\config\Make.rules.mak.cs
-
-MCSFLAGS	= $(MCSFLAGS) -target:library -out:$(TARGETS) -warnaserror-
-MCSFLAGS	= $(MCSFLAGS) -keyfile:$(KEYFILE)
-
-$(TARGETS):: $(SRCS)
-	$(MCS) $(MCSFLAGS) -r:$(refdir)\Ice.dll $(SRCS)
-
-!if "$(NOGAC)" == ""
-
-install:: all
-	$(GACUTIL) -i $(bindir)/$(LIBNAME)
-
-!else
-
-install:: all
-	copy $(bindir)\$(LIBNAME) $(install_bindir)
-
-!endif
-
-!include .depend
->>>>>>> 045010f5
+# **********************************************************************
+#
+# Copyright (c) 2003-2008 ZeroC, Inc. All rights reserved.
+#
+# This copy of Ice is licensed to you under the terms described in the
+# ICE_LICENSE file included in this distribution.
+#
+# **********************************************************************
+
+top_srcdir	= ..\..
+
+PKG		= IceSSL
+LIBNAME		= $(PKG).dll
+TARGETS		= $(bindir)\$(LIBNAME)
+POLICY_TARGET   = $(POLICY).dll
+
+SRCS		= AcceptorI.cs \
+		  AssemblyInfo.cs \
+		  ConnectorI.cs \
+		  EndpointI.cs \
+		  Instance.cs \
+		  Plugin.cs \
+		  PluginI.cs \
+		  RFC2253.cs \
+		  TransceiverI.cs \
+		  TrustManager.cs \
+		  Util.cs
+
+SDIR		= $(slicedir)\Ice
+GDIR		= generated
+
+!include $(top_srcdir)\config\Make.rules.mak.cs
+
+MCSFLAGS	= $(MCSFLAGS) -target:library -out:$(TARGETS) -warnaserror-
+MCSFLAGS	= $(MCSFLAGS) -keyfile:$(KEYFILE)
+
+$(TARGETS):: $(SRCS)
+	$(MCS) $(MCSFLAGS) -r:$(refdir)\Ice.dll $(SRCS)
+
+install:: all
+	copy $(bindir)\$(LIBNAME) $(install_bindir)
+	copy $(bindir)\$(POLICY) $(install_bindir)
+	copy $(bindir)\$(POLICY_TARGET) $(install_bindir)
+
+!include .depend