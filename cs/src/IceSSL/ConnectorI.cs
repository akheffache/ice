// **********************************************************************
//
// Copyright (c) 2003-2009 ZeroC, Inc. All rights reserved.
//
// This copy of Ice is licensed to you under the terms described in the
// ICE_LICENSE file included in this distribution.
//
// **********************************************************************

namespace IceSSL
{
    using System;
    using System.Diagnostics;
    using System.IO;
    using System.Net;
    using System.Net.Sockets;

    sealed class ConnectorI : IceInternal.Connector
    {
        internal const short TYPE = 2;

        public IceInternal.Transceiver connect()
        {
            //
            // The plug-in may not be fully initialized.
            //
            if(!_instance.initialized())
            {
                Ice.PluginInitializationException ex = new Ice.PluginInitializationException();
                ex.reason = "IceSSL: plug-in is not initialized";
                throw ex;
            }

            if(_instance.networkTraceLevel() >= 2)
            {
                string s = "trying to establish ssl connection to " + ToString();
                _logger.trace(_instance.networkTraceCategory(), s);
            }

            try
            {
                Socket fd = IceInternal.Network.createSocket(false, _addr.AddressFamily);
                IceInternal.Network.setBlock(fd, true); // SSL requires a blocking socket.

                //
                // Windows XP has an IPv6 bug that makes a socket appear to be unconnected if you
                // set the socket's receive buffer size, and this in turn causes .NET to raise an
                // exception that would prevent us from using SSL.
                //
                if(_addr.AddressFamily != AddressFamily.InterNetworkV6 || !IceInternal.AssemblyUtil.xp_)
                {
                    IceInternal.Network.setTcpBufSize(fd, _instance.communicator().getProperties(), _logger);
                }

                //
                // Nonblocking connect is handled by the transceiver.
                //
                return new TransceiverI(_instance, fd, _addr, _host, false, null);
            }
            catch(Ice.LocalException ex)
            {
                if(_instance.networkTraceLevel() >= 2)
                {
                    string s = "failed to establish ssl connection to " + ToString() + "\n" + ex;
                    _logger.trace(_instance.networkTraceCategory(), s);
                }
                throw;
            }
        }

        public short type()
        {
            return TYPE;
        }

        //
        // Only for use by EndpointI.
        //
        internal ConnectorI(Instance instance, IPEndPoint addr, int timeout, string connectionId)
        {
            _instance = instance;
            _host = addr.Address.ToString();
            _logger = instance.communicator().getLogger();
            _addr = addr;
            _timeout = timeout;
            _connectionId = connectionId;

            _hashCode = _addr.GetHashCode();
            _hashCode = 5 * _hashCode + _timeout;
            _hashCode = 5 * _hashCode + _connectionId.GetHashCode();
        }

        public override bool Equals(object obj)
        {
            ConnectorI p = null;

            try
            {
                p = (ConnectorI)obj;
            }
            catch(System.InvalidCastException)
            {
                return false;
            }

            if(this == p)
            {
                return true;
            }

            if(_timeout != p._timeout)
            {
                return false;
            }

            if(!_connectionId.Equals(p._connectionId))
            {
                return false;
            }

<<<<<<< HEAD
            return IceInternal.Network.compareAddress(_addr, p._addr);
        }

        //
        // Only for use by EndpointI.
        //
        internal ConnectorI(Instance instance, string host, IPEndPoint addr, int timeout, string connectionId)
        {
            _instance = instance;
            _logger = instance.communicator().getLogger();
            _host = host;
            _addr = addr;
            _timeout = timeout;
            _connectionId = connectionId;

            _hashCode = _addr.GetHashCode();
            _hashCode = 5 * _hashCode + _timeout;
            _hashCode = 5 * _hashCode + _connectionId.GetHashCode();
        }

        public override bool Equals(object obj)
        {
            return CompareTo(obj) == 0;
=======
            return IceInternal.Network.compareAddress(_addr, p._addr) == 0;
>>>>>>> 65a59016
        }

        public override string ToString()
        {
            return IceInternal.Network.addrToString(_addr);
        }

        public override int GetHashCode()
        {
            return _hashCode;
        }

        private Instance _instance;
        private Ice.Logger _logger;
        private string _host;
        private IPEndPoint _addr;
        private int _timeout;
        private string _connectionId;
        private int _hashCode;
    }
}<|MERGE_RESOLUTION|>--- conflicted
+++ resolved
@@ -118,33 +118,7 @@
                 return false;
             }
 
-<<<<<<< HEAD
-            return IceInternal.Network.compareAddress(_addr, p._addr);
-        }
-
-        //
-        // Only for use by EndpointI.
-        //
-        internal ConnectorI(Instance instance, string host, IPEndPoint addr, int timeout, string connectionId)
-        {
-            _instance = instance;
-            _logger = instance.communicator().getLogger();
-            _host = host;
-            _addr = addr;
-            _timeout = timeout;
-            _connectionId = connectionId;
-
-            _hashCode = _addr.GetHashCode();
-            _hashCode = 5 * _hashCode + _timeout;
-            _hashCode = 5 * _hashCode + _connectionId.GetHashCode();
-        }
-
-        public override bool Equals(object obj)
-        {
-            return CompareTo(obj) == 0;
-=======
             return IceInternal.Network.compareAddress(_addr, p._addr) == 0;
->>>>>>> 65a59016
         }
 
         public override string ToString()
