--- conflicted
+++ resolved
@@ -856,14 +856,6 @@
                 }
             }
              
-<<<<<<< HEAD
-            if(_initData.properties.getPropertyAsIntWithDefault("Ice.Admin.DelayCreation", 0) <= 0)
-            {
-                getAdmin();
-            }
-            
-=======
->>>>>>> 65a59016
             //
             // Start connection monitor if necessary. Set the check interval to
             // 1/10 of the ACM timeout with a minmal value of 1 second and a
